#!/usr/bin/env python
#
# Copyright (c) 2024 Numurus, LLC <https://www.numurus.com>.
#
# This file is part of nepi-engine
# (see https://github.com/nepi-engine).
#
# License: 3-clause BSD, see https://opensource.org/licenses/BSD-3-Clause
#
import os
import time 
import copy 
import math
import numpy as np


from nepi_sdk import nepi_sdk
from nepi_sdk import nepi_utils
from nepi_sdk import nepi_system
from nepi_sdk import nepi_nav

from std_msgs.msg import Empty, Int8, UInt8, UInt32, Int32, Bool, String, Float32, Float64, Header
from nav_msgs.msg import Odometry
from nepi_interfaces.msg import RangeWindow
from nepi_interfaces.msg import DevicePTXStatus, PanTiltLimits, PanTiltPosition, SingleAxisTimedMove
from nepi_interfaces.srv import PTXCapabilitiesQuery, PTXCapabilitiesQueryRequest, PTXCapabilitiesQueryResponse

from nepi_interfaces.msg import Frame3DTransform
from nepi_interfaces.msg import NavPose

from tf.transformations import quaternion_from_euler

from nepi_api.messages_if import MsgIF
from nepi_api.node_if import NodeClassIF
from nepi_api.system_if import SaveDataIF, SettingsIF, Transform3DIF
from nepi_api.device_if_npx import NPXDeviceIF




class PTXActuatorIF:
    MAX_STATUS_UPDATE_RATE = 3

    # Backup Factory Control Values 
    FACTORY_CONTROLS_DICT = {
                'reverse_pan_enabled' : False,
                'reverse_tilt_enabled' : False,
                'speed_ratio' : 0.5
    }

    AUTO_SCAN_SWITCH_DEG = 5 # If angle withing this bound, switch dir
    AUTO_SCAN_UPDATE_INTERVAL = 1

    orientation_dict = {
        'time_orientation': nepi_utils.get_time(),
        # Orientation should be provided in Degrees ENU
        'roll_deg': 0.0,
        'tilt_deg': 0.0,
        'pan_deg': 0.0,
    }

    ready = False

    node_if = None
    settings_if = None
    save_data_if = None
    transform_if = None
    npx_if = None
    navpose_if = None

    status_msg = DevicePTXStatus()

    has_position_feedback = False
    has_absolute_positioning = False
    has_timed_positioning = False
    has_seperate_pan_tilt_control = False
    has_adjustable_limits = False
    has_adjustable_speed = False
    has_auto_pan = False
    has_auto_tilt = False
    has_homing = False
    has_set_home = False


    # Define some member variables
    pan_now_deg = 0.0
    pan_goal_deg = 0.0
    pan_home_pos_deg = 0.0
    min_pan_softstop_deg = 0.0
    max_pan_softstop_deg = 0.0
    tilt_now_deg = 0.0
    tilt_goal_deg = 0.0
    tilt_home_pos_deg = 0.0
    min_tilt_softstop_deg = 0.0
    max_tilt_softstop_deg = 0.0

    home_pan_deg = 0.0
    home_tilt_deg = 0.0

    reverse_pan_enabled = False
    rpi = 1
    reverse_tilt_enabled = False
    rti = 1

    last_pan = 0
    last_tilt = 0

    max_pan_hardstop_deg = 0
    min_pan_hardstop_deg = 0

    max_tilt_hardstop_deg = 0
    min_tilt_hardstop_deg = 0

    max_pan_softstop_deg = 0
    min_pan_softstop_deg = 0

    max_tilt_softstop_deg = 0
    min_tilt_softstop_deg = 0

    current_position = [0.0,0.0]
    last_position = current_position
    speed_ratio = 0.5


    is_auto_pan = False
    start_auto_pan = False
    auto_pan_enabled = False
    auto_pan_min = -10
    auto_pan_max = 10
    auto_pan_sec = 5

    is_auto_tilt = False
    start_auto_tilt = False
    auto_tilt_enabled = False
    auto_tilt_min = -10
    auto_tilt_max = 10
    auto_tilt_sec = 5

    frame_3d = 'nepi_frame'
    tr_source_ref_description = 'tilt_axis_center'
    tr_end_ref_description = 'nepi_frame'


    data_source_description = 'pan_tilt'
    data_ref_description = 'tilt_axis_center'
    data_end_description = 'nepi_frame'
    device_mount_description = 'fixed'
    mount_desc = 'None'
    
    is_moving = False

    navpose_dict = nepi_nav.BLANK_NAVPOSE_DICT
    navpose_frames_dict = nepi_nav.BLANK_NAVPOSE_FRAMES_DICT
    sys_navpose_dict = nepi_nav.BLANK_NAVPOSE_DICT

    ### IF Initialization
    def __init__(self,  device_info, 
                 capSettings, factorySettings, 
                 settingUpdateFunction, getSettingsFunction,
                 factoryControls , # Dictionary to be supplied by parent, specific key set is required
                 factoryLimits = None,
                 data_source_description = 'pan_tilt',
                 data_ref_description = 'tilt_axis_center',
                 stopMovingCb = None, # Required; no args
                 movePanCb = None, # Required; direction and time args
                 moveTiltCb = None, # Required; direction and time args
                 setSoftLimitsCb=None,
                 getSoftLimitsCb=None,
                 setSpeedRatioCb=None, # None ==> No speed adjustment capability; Speed ratio arg
                 getSpeedRatioCb=None, # None ==> No speed adjustment capabilitiy; Returns speed ratio
                 getPositionCb=None,
                 gotoPositionCb=None, # None ==> No absolute positioning capability (pan_deg, tilt_deg, speed, float move_timeout_s) 
                 gotoPanPositionCb=None, # None ==> No absolute positioning capability (pan_deg, tilt_deg, speed, float move_timeout_s) 
                 gotoTiltPositionCb=None, # None ==> No absolute positioning capability (pan_deg, tilt_deg, speed, float move_timeout_s) 
                 goHomeCb=None, # None ==> No native driver homing capability, can still use homing if absolute positioning is supported
                 setHomePositionCb=None, # None ==> No native driver home absolute setting capability, can still use it if absolute positioning is supported
                 setHomePositionHereCb=None, # None ==> No native driver home instant capture capability, can still use it if absolute positioning is supported
                 getNavPoseCb=None,
                 navpose_update_rate = 10,
                 deviceResetCb = None,
                 log_name = None,
                 log_name_list = [],
                 msg_if = None
                ):
        ####  IF INIT SETUP ####
        self.class_name = type(self).__name__
        self.base_namespace = nepi_sdk.get_base_namespace()
        self.node_name = nepi_sdk.get_node_name()
        self.node_namespace = nepi_sdk.get_node_namespace()
        self.namespace = nepi_sdk.create_namespace(self.node_namespace,'ptx')
        self.data_products_list = []


        ##############################  
        # Create Msg Class
        if msg_if is not None:
            self.msg_if = msg_if
        else:
            self.msg_if = MsgIF()
        self.log_name_list = copy.deepcopy(log_name_list)
        self.log_name_list.append(self.class_name)
        if log_name is not None:
            self.log_name_list.append(log_name)
        self.msg_if.pub_info("Starting PTX Device IF Initialization Processes", log_name_list = self.log_name_list)



        ############################## 
        # Initialize Class Variables
        self.device_id = device_info["device_name"]
        self.identifier = device_info["identifier"]
        self.serial_num = device_info["serial_number"]
        self.hw_version = device_info["hw_version"]
        self.sw_version = device_info["sw_version"]

        self.device_name = self.device_id + "_" + self.identifier

        self.data_source_description = data_source_description
        self.data_ref_description = data_ref_description

        # Create and update factory controls dictionary
        self.factory_controls_dict = self.FACTORY_CONTROLS_DICT
        if factoryControls is not None:
            controls = list(factoryControls.keys())
            for control in controls:
                if self.factory_controls_dict.get(control) != None and factoryControls.get(control) != None:
                    self.factory_controls_dict[control] = factoryControls[control]

        self.deviceResetCb = deviceResetCb
        self.device_name = device_info["device_name"] + "_" + device_info["identifier"]


       # Configure PTX Capabilities

        # STOP MOVE #############
        self.stopMovingCb = stopMovingCb


        # GET POSITION #############
        self.getPositionCb = getPositionCb
        if self.getPositionCb is not None:
            self.has_position_feedback = True
            self.has_limit_controls = True

        self.getNavPoseCb = getNavPoseCb
        if navpose_update_rate < 1:
           navpose_update_rate = 1
        if navpose_update_rate > 10:
            navpose_update_rate = 10
        self.navpose_update_rate = navpose_update_rate



        # Soft Limits are handled by PTX IF at top level, 
        # these are for updating the hardware if required
        self.setSoftLimitsCb = setSoftLimitsCb
        self.getSoftLimitsCb = getSoftLimitsCb

        # POSITION MOVE ############
        self.gotoPositionCb = gotoPositionCb
        self.gotoPanPositionCb = gotoPanPositionCb
        self.gotoTiltPositionCb = gotoTiltPositionCb


        if self.gotoPositionCb is not None or self.gotoPanPositionCb is not None:
            self.has_absolute_positioning = True
    
        if gotoPanPositionCb is not None and gotoTiltPositionCb is not None:
            self.has_seperate_pan_tilt_control = True

        # JOG MOVE ############
        self.movePanCb = movePanCb
        self.moveTiltCb = moveTiltCb
        if self.movePanCb is not None and self.moveTiltCb is not None:
            self.has_timed_positioning = True

        # AUTO SCANNING ##############
        # timed auto scanning is not supported yet
        if self.has_absolute_positioning:
            self.has_auto_pan = True
            self.has_auto_tilt = True

        # SPEED SETTINGS  #############
        if setSpeedRatioCb is None:
            self.getSpeedRatioCb = self.getZeroCb
        else:
            self.setSpeedRatioCb = setSpeedRatioCb
        self.getSpeedRatioCb = getSpeedRatioCb
        if getSpeedRatioCb is not None:
            self.has_adjustable_speed = True


        # Homing  #############
        self.goHomeCb = goHomeCb
        self.setHomePositionCb = setHomePositionCb
        self.setHomePositionHereCb = setHomePositionHereCb

        if self.goHomeCb is not None:
            self.has_homing = True
        if self.setHomePositionHereCb is not None:
            self.has_set_home = True
       

        # Create Capabilities Report
        self.capabilities_report = PTXCapabilitiesQueryResponse()
        self.capabilities_report.has_absolute_positioning = self.has_absolute_positioning
        self.capabilities_report.has_timed_positioning = self.has_timed_positioning
        self.capabilities_report.has_seperate_pan_tilt_control = self.has_seperate_pan_tilt_control
        self.capabilities_report.has_position_feedback = self.has_position_feedback
        self.capabilities_report.has_adjustable_speed = self.has_adjustable_speed
        self.capabilities_report.has_limit_controls = self.has_limit_controls
        self.capabilities_report.has_auto_pan = self.has_auto_pan
        self.capabilities_report.has_auto_tilt = self.has_auto_tilt
        self.capabilities_report.has_homing = self.has_homing
        self.capabilities_report.has_set_home = self.has_set_home



        #######################################
        # Set up factory limits

        if factoryLimits is not None:
            self.factoryLimits = factoryLimits  
        else:
            # Hard limits
            self.factoryLimits['min_pan_hardstop_deg'] = 0
            self.factoryLimits['max_pan_hardstop_deg'] = 0
            self.factoryLimits['min_tilt_hardstop_deg'] = 0
            self.factoryLimits['max_tilt_hardstop_deg'] = 0
  
            # Soft limits
            self.factoryLimits['min_pan_softstop_deg'] = 0
            self.factoryLimits['max_pan_softstop_deg'] = 0
            self.factoryLimits['min_tilt_softstop_deg'] = 0
            self.factoryLimits['max_tilt_softstop_deg'] = 0

        self.min_pan_hardstop_deg =  self.factoryLimits['min_pan_hardstop_deg']
        self.max_pan_hardstop_deg = self.factoryLimits['max_pan_hardstop_deg']

        self.min_tilt_hardstop_deg = self.factoryLimits['min_tilt_hardstop_deg']
        self.max_tilt_hardstop_deg = self.factoryLimits['max_tilt_hardstop_deg']


        self.min_pan_softstop_deg =  self.factoryLimits['min_pan_softstop_deg']
        self.max_pan_softstop_deg = self.factoryLimits['max_pan_softstop_deg']


        self.min_tilt_softstop_deg = self.factoryLimits['min_tilt_softstop_deg']
        self.max_tilt_softstop_deg = self.factoryLimits['max_tilt_softstop_deg']


        self.auto_pan_min = self.factoryLimits['min_pan_softstop_deg']
        self.auto_pan_max = self.factoryLimits['max_pan_softstop_deg']

        self.auto_tilt_min = self.factoryLimits['min_tilt_softstop_deg']
        self.auto_tilt_max = self.factoryLimits['max_tilt_softstop_deg']



        ########################       
        # Set up status message static values
        self.status_msg.device_id = self.device_id
        self.status_msg.identifier = self.identifier
        self.status_msg.serial_num = self.serial_num
        self.status_msg.hw_version = self.hw_version
        self.status_msg.sw_version = self.sw_version

        self.status_msg.data_source_description = self.data_source_description
        self.status_msg.data_ref_description = self.data_ref_description
        self.status_msg.device_mount_description = self.get_mount_description() 

        self.status_msg.has_absolute_positioning = self.has_absolute_positioning
        self.status_msg.has_timed_positioning = self.has_timed_positioning
        self.status_msg.has_seperate_pan_tilt_control = self.has_seperate_pan_tilt_control
        self.status_msg.has_position_feedback = self.has_position_feedback
        self.status_msg.has_adjustable_speed = self.has_adjustable_speed
        self.status_msg.has_limit_controls = self.has_limit_controls
        self.status_msg.has_auto_pan = self.has_auto_pan
        self.status_msg.has_auto_tilt = self.has_auto_tilt
        self.status_msg.has_homing = self.has_homing
        self.status_msg.has_set_home = self.has_set_home

        ##################################################
        ### Node Class Setup

        self.msg_if.pub_info("Starting Node IF Initialization", log_name_list = self.log_name_list)
        # Configs Config Dict ####################
        self.CONFIGS_DICT = {
            'init_callback': self.initCb,
            'reset_callback': self.resetCb,
            'factory_reset_callback': self.factoryResetCb,
            'init_configs': True,
            'namespace':  self.namespace
        }


        # Params Config Dict ####################

        self.PARAMS_DICT = {
            'device_name': {
                'namespace': self.namespace,
                'factory_val': self.device_name
            },
            'speed_ratio': {
                'namespace': self.namespace,
                'factory_val': self.factory_controls_dict['speed_ratio']
            },
            'home_position/pan_deg': {
                'namespace': self.namespace,
                'factory_val': 0.0
            },
            'home_position/tilt_deg': {
                'namespace': self.namespace,
                'factory_val': 0.0
            },
            'reverse_pan_enabled': {
                'namespace': self.namespace,
                'factory_val': self.factory_controls_dict['reverse_pan_enabled']
            },            
            'reverse_tilt_enabled': {
                'namespace': self.namespace,
                'factory_val': self.factory_controls_dict['reverse_tilt_enabled']
            },
            'max_pan_softstop_deg': {
                'namespace': self.namespace,
                'factory_val': self.factoryLimits['max_pan_softstop_deg']
            },            
            'min_pan_softstop_deg': {
                'namespace': self.namespace,
                'factory_val': self.factoryLimits['min_pan_softstop_deg']
            },            
            'max_tilt_softstop_deg': {
                'namespace': self.namespace,
                'factory_val': self.factoryLimits['max_tilt_softstop_deg']
            },           
            'min_tilt_softstop_deg': {
                'namespace': self.namespace,
                'factory_val': self.factoryLimits['min_tilt_softstop_deg']
            },           
            'auto_pan_enabled': {
                'namespace': self.namespace,
                'factory_val': False
            },           
            'min_auto_pan_deg': {
                'namespace': self.namespace,
                'factory_val': self.factoryLimits['min_pan_softstop_deg']
            },           
            'max_auto_pan_deg': {
                'namespace': self.namespace,
                'factory_val': self.factoryLimits['max_pan_softstop_deg']
            },           
            'auto_tilt_enabled': {
                'namespace': self.namespace,
                'factory_val': False
            },           
            'min_auto_tilt_deg': {
                'namespace': self.namespace,
                'factory_val': self.factoryLimits['min_tilt_softstop_deg']
            },           
            'max_auto_tilt_deg': {
                'namespace': self.namespace,
                'factory_val': self.factoryLimits['max_tilt_softstop_deg']
            },
            'mount_desc': {
                'namespace': self.namespace,
                'factory_val': 'None'
            }
        }
        

        # Services Config Dict ####################

        self.SRVS_DICT = {
            'capabilities_query': {
                'namespace': self.namespace,
                'topic': 'capabilities_query',
                'srv': PTXCapabilitiesQuery,
                'req': PTXCapabilitiesQueryRequest(),
                'resp': PTXCapabilitiesQueryResponse(),
                'callback': self.provideCapabilities
            }
        }


        self.PUBS_DICT = {
            'status_pub': {
                'namespace': self.namespace,
                'topic': 'status',
                'msg': DevicePTXStatus,
                'qsize': 10,
                'latch': False
            },
            'navpose_pub': {
                'msg': NavPose,
                'namespace': self.namespace,
                'topic': 'navpose',
                'qsize': 1,
                'latch': False
            }
        }



        # Subscribers Config Dict ####################
        self.SUBS_DICT = {
            'set_device_name': {
                'namespace': self.namespace,
                'topic': 'set_device_name',
                'msg': String,
                'qsize': 1,
                'callback': self.updateDeviceNameCb, 
                'callback_args': ()
            },
            'reset_device_name': {
                'namespace': self.namespace,
                'topic': 'reset_device_name',
                'msg': Empty,
                'qsize': 1,
                'callback': self.resetDeviceNameCb, 
                'callback_args': ()
            },
            'speed_ratio': {
                'namespace': self.namespace,
                'topic': 'set_speed_ratio',
                'msg': Float32,
                'qsize': 1,
                'callback': self.setSpeedRatioHandler, 
                'callback_args': ()
            },
            'stop_moving': {
                'namespace': self.namespace,
                'topic': 'stop_moving',
                'msg': Empty,
                'qsize': 1,
                'callback': self.stopMovingHandler, 
                'callback_args': ()
            },
            'goto_to_position': {
                'namespace': self.namespace,
                'topic': 'goto_position',
                'msg': PanTiltPosition,
                'qsize': 1,
                'callback': self.gotoPositionHandler, 
                'callback_args': ()
            },
            'goto_to_pan_position': {
                'namespace': self.namespace,
                'topic': 'goto_pan_position',
                'msg': Float32,
                'qsize': 1,
                'callback': self.gotoPanPositionHandler, 
                'callback_args': ()
            },
            'goto_to_tilt_position': {
                'namespace': self.namespace,
                'topic': 'goto_tilt_position',
                'msg': Float32,
                'qsize': 1,
                'callback': self.gotoTiltPositionHandler, 
                'callback_args': ()
            },
            'goto_pan_ratio': {
                'namespace': self.namespace,
                'topic': 'goto_pan_ratio',
                'msg': Float32,
                'qsize': 1,
                'callback': self.gotoToPanRatioHandler, 
                'callback_args': ()
            },
            'goto_tilt_ratio': {
                'namespace': self.namespace,
                'topic': 'goto_tilt_ratio',
                'msg': Float32,
                'qsize': 1,
                'callback': self.gotoToTiltRatioHandler, 
                'callback_args': ()
            },
            'jog_timed_pan': {
                'namespace': self.namespace,
                'topic': 'jog_timed_pan',
                'msg': SingleAxisTimedMove,
                'qsize': 1,
                'callback': self.jogTimedPanHandler, 
                'callback_args': ()
            },
            'jog_timed_tilt': {
                'namespace': self.namespace,
                'topic': 'jog_timed_tilt',
                'msg': SingleAxisTimedMove,
                'qsize': 1,
                'callback': self.jogTimedTiltHandler, 
                'callback_args': ()
            },
            'reverse_pan_enabled': {
                'namespace': self.namespace,
                'topic': 'set_reverse_pan_enable',
                'msg': Bool,
                'qsize': 1,
                'callback': self.setReversePanEnable, 
                'callback_args': ()
            },
            'reverse_tilt_enabled': {
                'namespace': self.namespace,
                'topic': 'set_reverse_tilt_enable',
                'msg': Bool,
                'qsize': 1,
                'callback': self.setReverseTiltEnable, 
                'callback_args': ()
            },
            'set_soft_limits': {
                'namespace': self.namespace,
                'topic': 'set_soft_limits',
                'msg': PanTiltLimits,
                'qsize': 1,
                'callback': self.setSoftstopHandler, 
                'callback_args': ()
            },
            'go_home': {
                'namespace': self.namespace,
                'topic': 'go_home',
                'msg': Empty,
                'qsize': 1,
                'callback': self.goHomeHandler, 
                'callback_args': ()
            },
            'set_home_position': {
                'namespace': self.namespace,
                'topic': 'set_home_position',
                'msg': PanTiltPosition,
                'qsize': 1,
                'callback': self.setHomePositionHandler, 
                'callback_args': ()
            },
            'set_home_position_here': {
                'namespace': self.namespace,
                'topic': 'set_home_position_here',
                'msg': Empty,
                'qsize': 1,
                'callback': self.setHomePositionHereHandler, 
                'callback_args': ()
            },
            'set_auto_pan': {
                'namespace': self.namespace,
                'topic': 'set_auto_pan_enable',
                'msg': Bool,
                'qsize': 1,
                'callback': self.setAutoPanHandler, 
                'callback_args': ()
            },
            'set_auto_pan_window': {
                'namespace': self.namespace,
                'topic': 'set_auto_pan_window',
                'msg': RangeWindow,
                'qsize': 1,
                'callback': self.setAutoPanWindowHandler, 
                'callback_args': ()
            },
            'set_auto_tilt': {
                'namespace': self.namespace,
                'topic': 'set_auto_tilt_enable',
                'msg': Bool,
                'qsize': 1,
                'callback': self.setAutoTiltHandler, 
                'callback_args': ()
            },
            'set_auto_tilt_window': {
                'namespace': self.namespace,
                'topic': 'set_auto_tilt_window',
                'msg': RangeWindow,
                'qsize': 1,
                'callback': self.setAutoTiltWindowHandler, 
                'callback_args': ()
            },
            'set_mount_desc': {
                'namespace': self.namespace,
                'topic': 'set_mount_description',
                'msg': String,
                'qsize': 1,
                'callback': self.setMountDescCb, 
                'callback_args': ()
            },
            'reset_mount_desc': {
                'namespace': self.namespace,
                'topic': 'reset_mount_description',
                'msg': Empty,
                'qsize': 1,
                'callback': self.resetMountDescCb, 
                'callback_args': ()
            },
            'sys_navpose_sub': {
                'namespace': self.base_namespace,
                'topic': 'navpose',
                'msg': NavPose,
                'qsize': 1,
                'callback': self.navposeSysCb, 
                'callback_args': ()
            }
        }
        
        


        # Create Node Class ####################
        self.node_if = NodeClassIF(
                        configs_dict = self.CONFIGS_DICT,
                        params_dict = self.PARAMS_DICT,
                        services_dict = self.SRVS_DICT,
                        pubs_dict = self.PUBS_DICT,
                        subs_dict = self.SUBS_DICT,
                        log_name_list = self.log_name_list,
                            msg_if = self.msg_if
                        )

        ready = self.node_if.wait_for_ready()


        # Init everything
        self.initCb(do_updates = True)

        ##############################
        # Start Node Processes

        # Periodic publishing
        status_update_rate = self.navpose_update_rate  
        if status_update_rate < 1:
            status_update_rate = 1
        if status_update_rate > 10:
            status_update_rate = 10
        self.status_update_rate = status_update_rate
        self.msg_if.pub_warn("Starting pt status publisher at hz: " + str(self.status_update_rate))    
        status_pub_delay = float(1.0) / self.status_update_rate
        nepi_sdk.start_timer_process(status_pub_delay, self._publishStatusCb)

        if self.has_auto_pan:
            # Start Auto Pan Process
            self.msg_if.pub_info("Starting auto pan scanning process")
            nepi_sdk.start_timer_process(self.AUTO_SCAN_UPDATE_INTERVAL, self.autoPanProcess)

        if self.has_auto_tilt:
            # Start Auto Pan Process
            self.msg_if.pub_info("Starting auto tilt scanning process")
            nepi_sdk.start_timer_process(self.AUTO_SCAN_UPDATE_INTERVAL, self.autoTiltProcess)

        ##############################
        # Start Additional System Processes

        ################################
        # Setup Settings IF Class ####################
        self.msg_if.pub_info("Starting Settings IF Initialization", log_name_list = self.log_name_list)
        settings_ns = self.namespace

        self.SETTINGS_DICT = {
                    'capSettings': capSettings, 
                    'factorySettings': factorySettings,
                    'setSettingFunction': settingUpdateFunction, 
                    'getSettingsFunction': getSettingsFunction

        }
        self.settings_if = SettingsIF(namespace = settings_ns, 
                        settings_dict = self.SETTINGS_DICT,
                        log_name_list = self.log_name_list,
                            msg_if = self.msg_if
                        )

        ##############################
        # Setup Save Data IF Classes ####################
        if self.getNavPoseCb is not None:
            self.data_products_list.append('navpose')
            self.msg_if.pub_info("Starting Save Data IF Initialization", log_name_list = self.log_name_list)
            factory_data_rates = {}
            for d in self.data_products_list:
                factory_data_rates[d] = [0.0, 0.0, 100.0] # Default to 10Hz save rate, set last save = 0.0, max rate = 100.0Hz

            factory_filename_dict = {
                'prefix': "", 
                'add_timestamp': True, 
                'add_ms': True,
                'add_us': False,
                'suffix': "ptx",
                'add_node_name': True
                }
                
            sd_namespace = self.namespace
            self.save_data_if = SaveDataIF(data_products = self.data_products_list,
                                    factory_rate_dict = factory_data_rates,
                                    factory_filename_dict = factory_filename_dict,
                                    namespace = sd_namespace,
                        log_name_list = self.log_name_list,
                            msg_if = self.msg_if
                        )


        ############################
        # Setup 3D Transform IF Class ####################
        self.msg_if.pub_debug("Starting 3D Transform IF Initialization", log_name_list = self.log_name_list)
        transform_ns = self.namespace
        self.transform_if = Transform3DIF(namespace = transform_ns,
                        source_ref_description = self.tr_source_ref_description,
                        end_ref_description = self.tr_end_ref_description,
                        get_3d_transform_function = None,
                        log_name_list = self.log_name_list,
                            msg_if = self.msg_if
                        )

        ##################################
        # Start Node Processes
        #nepi_sdk.start_timer_process(1, self._updaterCb, oneshot = True)
        nepi_sdk.start_timer_process(1, self.navPoseUpdaterCb, oneshot = True) 
        nepi_sdk.start_timer_process(1.0, self.navposeFramesCheckCb, oneshot = True)


        ###############################
        # Create a NPX Device IF
        if self.getNavPoseCb is not None:
            self.msg_if.pub_warn("Starting NPX Device IF Initialization", log_name_list = self.log_name_list)
            self.npx_if = NPXDeviceIF(device_info, 
                data_source_description = self.data_source_description,
                data_ref_description = self.data_ref_description,
                getNavPoseCb = self.getNavPoseCb,
                get3DTransformCb = self.get_3d_transform,
                max_navpose_update_rate = self.navpose_update_rate,
                log_name_list = self.log_name_list,
                            msg_if = self.msg_if
                )


        ####################################
        self.ready = True
        self.msg_if.pub_info("IF Initialization Complete", log_name_list = self.log_name_list)
        ####################################

    ###############################
    # Class Methods

    def getPanAdj(self,pan_deg):
        return pan_deg * self.rpi

    def getPanRatioAdj(self,ratio):
        if self.reverse_pan_enabled == True:
            ratio = 1 - ratio
        return ratio

    def getTiltAdj(self,tilt_deg):
        return tilt_deg * self.rti

    def getPanTiltAdj(self,pan_deg,tilt_deg):
        adj_pan = self.getPanAdj(pan_deg)
        adj_tilt = self.getTiltAdj(tilt_deg)
        return adj_pan,adj_tilt

    def getTiltRatioAdj(self,ratio):
        if self.reverse_tilt_enabled == True:
            ratio = 1 - ratio
        return ratio

    def getPanMinMaxAdj(self,min_deg,max_deg):
        if self.reverse_pan_enabled == True:
            adj_min = copy.deepcopy(max_deg) * -1
            adj_max = copy.deepcopy(min_deg) * -1
        else:
            adj_min = min_deg
            adj_max = max_deg
        return adj_min,adj_max

    def getTiltMinMaxAdj(self,min_deg,max_deg):
        if self.reverse_tilt_enabled == True:
            adj_min = copy.deepcopy(max_deg) * -1
            adj_max = copy.deepcopy(min_deg) * -1
        else:
            adj_min = min_deg
            adj_max = max_deg
        return adj_min,adj_max

    def getLimitsAdj(self,pan_min,pan_max,tilt_min,tilt_max):
        [adj_pan_min,adj_pan_max] = self.getPanMinMaxAdj(pan_min,pan_max)
        [adj_tilt_min,adj_tilt_max] = self.getTiltMinMaxAdj(tilt_min,tilt_max)
        return adj_pan_min,adj_pan_max,adj_tilt_min,adj_tilt_max

    def getLimitsHardstopAdj(self):
        pan_min = self.min_pan_hardstop_deg
        pan_max = self.max_pan_hardstop_deg
        [adj_pan_min,adj_pan_max] = self.getPanMinMaxAdj(pan_min,pan_max)

        tilt_min = self.min_tilt_hardstop_deg
        tilt_max = self.max_tilt_hardstop_deg
        [adj_tilt_min,adj_tilt_max] = self.getTiltMinMaxAdj(tilt_min,tilt_max)

        return adj_pan_min,adj_pan_max,adj_tilt_min,adj_tilt_max

    def getLimitsSoftstopAdj(self):
        pan_min = self.min_pan_softstop_deg
        pan_max = self.max_pan_softstop_deg
        [adj_pan_min,adj_pan_max] = self.getPanMinMaxAdj(pan_min,pan_max)

        tilt_min = self.min_tilt_softstop_deg
        tilt_max = self.max_tilt_softstop_deg
        [adj_tilt_min,adj_tilt_max] = self.getTiltMinMaxAdj(tilt_min,tilt_max)

        return adj_pan_min,adj_pan_max,adj_tilt_min,adj_tilt_max




    def getPtPosition(self, orien_dict):
        x = 0.0
        y = 0.0
        z = 0.0
        if orien_dict is not None:
            
            ho = 0
            xo = 0
            yo = 0
            zo = 0

            # calculate pos from tilt axis
            tilt_rad = -1 * math.radians(orien_dict['pitch_deg'])
            x = (xo * np.cos(tilt_rad) - zo * np.sin(tilt_rad))
            z = (zo * np.cos(tilt_rad) + xo * np.sin(tilt_rad)) * self.rpi

            # Add tilt axis height
            z += (ho * self.rpi)

            # Add left right offset
            y += yo * self.rpi

            # Rotate about center pan axis
            pan_deg = orien_dict['yaw_deg'] * self.rpi
            [x,y,z] = nepi_utils.rotate_3d([x,y,z], 'z', pan_deg) 

        return x,y,z


    def getNpPositionAdjustedCb(self):
        pos_dict = dict()
        pos_dict['time_position'] = nepi_utils.get_time()
        pos_dict['x_m'] = 0.0
        pos_dict['y_m'] = 0.0     
        pos_dict['z_m'] = 0.0

        if self.getNpPositionCb is not None:
            [x,y,z] = self.getPtPosition(orien_dict)
            pos_dict['x_m'] = round(x,5)
            pos_dict['y_m'] = round(y,5)   
            pos_dict['z_m'] = round(z,5)
            self.msg_if.pub_debug("Calculate navpose x,y,z: " + str([x,y,z]), log_name_list = self.log_name_list, throttle_s = 3.0)
        return pos_dict

    def getNpOrientationAdjustedCb(self):
        orien_dict = dict()
        orien_dict['time_orientation'] = nepi_utils.get_time()
        orien_dict['yaw_deg'] = self.current_position[0]
        orien_dict['pitch_deg'] = self.current_position[1]      

        if self.getNpOrientationCb is not None:
            orien_dict = self.getNpOrientationCb()
            pan_deg = orien_dict['yaw_deg']
            orien_dict['yaw_deg'] = self.getPanAdj(pan_deg)
            tilt_deg = orien_dict['pitch_deg']
            orien_dict['pitch_deg'] = self.getTiltAdj(tilt_deg)
        return orien_dict
           

    def autoPanProcess(self,timer):
        #self.msg_if.pub_warn("Starting Pan Scan Process") 
        if self.auto_pan_enabled == False:
            self.is_auto_pan = False
        else:
            if self.has_seperate_pan_tilt_control == False:
                self.setAutoTilt(False)
            start_auto_pan = False
            if self.is_auto_pan == False:
                start_auto_pan = True     
            self.is_auto_pan = True    
            pan_cur = self.current_position[0]
            if start_auto_pan == True:
                self.gotoPanPosition(self.auto_pan_min)  
            elif (pan_cur < (self.auto_pan_min + self.AUTO_SCAN_SWITCH_DEG)):
                self.gotoPanPosition(self.auto_pan_max)
            elif (pan_cur > (self.auto_pan_max - self.AUTO_SCAN_SWITCH_DEG)):
                self.gotoPanPosition(self.auto_pan_min)

    def autoTiltProcess(self,timer):
        #self.msg_if.pub_warn("Starting Tilt Scan Process") 
        if self.auto_tilt_enabled == False:
            self.is_auto_tilt = False
        else:
            if self.has_seperate_pan_tilt_control == False:
                self.setAutoPan(False)
            start_auto_tilt = False
            if self.is_auto_tilt == False:
                start_auto_tilt = True     
            self.is_auto_tilt = True    
            tilt_cur = self.current_position[1]
            if start_auto_tilt == True:
                self.gotoTiltPosition(self.auto_tilt_min)  
            elif (tilt_cur < (self.auto_tilt_min + self.AUTO_SCAN_SWITCH_DEG)):
                self.gotoTiltPosition(self.auto_tilt_max)
            elif (tilt_cur > (self.auto_tilt_max - self.AUTO_SCAN_SWITCH_DEG)):
                self.gotoTiltPosition(self.auto_tilt_min)



    def check_ready(self):
        return self.ready  

    def wait_for_ready(self, timeout = float('inf') ):
        success = False
        if self.ready is not None:
            self.msg_if.pub_info("Waiting for connection", log_name_list = self.log_name_list)
            timer = 0
            time_start = nepi_sdk.get_time()
            while self.ready == False and timer < timeout and not nepi_sdk.is_shutdown():
                nepi_sdk.sleep(.1)
                timer = nepi_sdk.get_time() - time_start
            if self.ready == False:
                self.msg_if.pub_info("Failed to Connect", log_name_list = self.log_name_list)
            else:
                self.msg_if.pub_info("Connected", log_name_list = self.log_name_list)
        return self.ready   


    def panRatioToDeg(self, ratio):
        pan_deg = 0
        if self.reverse_pan_enabled == False:
           pan_deg =  self.min_pan_softstop_deg + (1-ratio) * (self.max_pan_softstop_deg - self.min_pan_softstop_deg)
        else:
           pan_deg =  self.max_pan_softstop_deg - (1-ratio)  * (self.max_pan_softstop_deg - self.min_pan_softstop_deg)
        return  pan_deg
    
    def panDegToRatio(self, deg):
        ratio = 0.5
        if self.reverse_pan_enabled == False:
          ratio = 1 - (deg - self.min_pan_softstop_deg) / (self.max_pan_softstop_deg - self.min_pan_softstop_deg)
        else:
          ratio = (deg - self.min_pan_softstop_deg) / (self.max_pan_softstop_deg - self.min_pan_softstop_deg)
        return (ratio)
     
    def tiltDegToRatio(self, deg):
        ratio = 0.5
        if self.reverse_tilt_enabled == False:
          ratio = 1 - (deg - self.min_tilt_softstop_deg) / (self.max_tilt_softstop_deg - self.min_tilt_softstop_deg)
        else:
          ratio = (deg - self.min_tilt_softstop_deg) / (self.max_tilt_softstop_deg - self.min_tilt_softstop_deg)
        return ratio
    
    def tiltRatioToDeg(self, ratio):
        tilt_deg = 0
        if self.reverse_tilt_enabled == False:
           tilt_deg =  self.min_tilt_softstop_deg + (1-ratio) * (self.max_tilt_softstop_deg - self.min_tilt_softstop_deg)
        else:
           tilt_deg =  (self.max_tilt_softstop_deg) - (1-ratio) * (self.max_tilt_softstop_deg - self.min_tilt_softstop_deg)
        return  tilt_deg



    def positionWithinSoftLimits(self, pan_deg, tilt_deg):
        valid = False
        if (pan_deg <= self.max_pan_softstop_deg) or (pan_deg >= self.min_pan_softstop_deg) or \
           (tilt_deg <= self.max_tilt_softstop_deg) or (tilt_deg >= self.min_tilt_softstop_deg):
            valid = True
        
        return valid


 
    def setSoftstopHandler(self, msg):
        min_pan = msg.min_pan_deg
        max_pan = msg.max_pan_deg
        min_tilt = msg.min_tilt_deg
        max_tilt = msg.max_tilt_deg

        [min_pan_adj,max_pan_adj,min_tilt_adj,max_tilt_adj] = self.getLimitsAdj(min_pan,max_pan,min_tilt,max_tilt)

        valid = False
        if min_pan_adj >= self.min_pan_hardstop_deg and max_pan_adj <= self.max_pan_hardstop_deg and min_pan_adj < max_pan_adj:  
            if min_tilt_adj >= self.min_tilt_hardstop_deg and max_tilt_adj <= self.max_tilt_hardstop_deg and min_tilt_adj < max_tilt_adj:
                valid = True

                self.min_pan_softstop_deg =  min_pan_adj
                self.max_pan_softstop_deg = max_pan_adj
                self.min_tilt_softstop_deg = min_tilt_adj
                self.max_tilt_softstop_deg = max_tilt_adj

                #self.msg_if.pub_info("Calling set auto pan limits with: " + str([min_pan_adj, max_pan_adj]))
                self.setAutoPanWindow( min_pan_adj, max_pan_adj)
                #self.msg_if.pub_info("Calling set auto tilt limits with: " + str([min_tilt_adj, max_tilt_adj]))
                self.setAutoTiltWindow( min_tilt_adj, max_tilt_adj)

                if self.setSoftLimitsCb is not None:
                    self.setSoftLimitsCb(min_pan_adj,max_pan_adj,min_tilt_adj,max_tilt_adj)

                self.node_if.set_param('max_pan_softstop_deg', max_pan_adj)
                self.node_if.set_param('min_pan_softstop_deg', min_pan_adj)
                self.node_if.set_param('max_tilt_softstop_deg', max_tilt_adj)
                self.node_if.set_param('min_tilt_softstop_deg', min_tilt_adj)


        if valid == False:
            self.msg_if.pub_warn("Invalid softstop requested " + str(msg))
        


    def updateDeviceNameCb(self, msg):
        self.msg_if.pub_info("Recived update message: " + str(msg))
        new_device_name = msg.data
        self.updateDeviceName(new_device_name)

    def updateDeviceName(self, new_device_name):
        valid_name = True
        for char in self.BAD_NAME_CHAR_LIST:
            if new_device_name.find(char) != -1:
                valid_name = False
        if valid_name is False:
            self.msg_if.pub_info("Received invalid device name update: " + new_device_name)
        else:
            self.status_msg.device_name = new_device_name
            self.publish_status(do_updates=False) # Updated inline here 
            self.node_if.set_param('device_name', new_device_name)
   
 
    def resetDeviceNameCb(self,msg):
        self.msg_if.pub_info("Recived update message: " + str(msg))
        self.resetDeviceName()

    def resetDeviceName(self):
        self.status_msg.device_name = self.device_name
        self.publish_status(do_updates=False) # Updated inline here
        self.node_if.set_param('device_name', self.device_name)

  
    def setSpeedRatioHandler(self, msg):
        if self.capabilities_report.has_adjustable_speed == True:
            speed_cur = self.getSpeedRatioCb()
            speed_ratio = msg.data
            self.msg_if.pub_warn("new speed ratio " + "%.2f" % speed_ratio)     
            self.msg_if.pub_warn("cur speed ratio " + "%.2f" % speed_cur)
            if (speed_ratio < 0.0) or (speed_ratio > 1.0):
                self.msg_if.pub_warn("Invalid speed ratio requested " + "%.2f" % speed_ratio)
            elif speed_cur != speed_ratio and self.setSpeedRatioCb is not None:
                self.speed_ratio = speed_ratio
                self.publish_status()
                self.setSpeedRatioCb(speed_ratio)
                self.node_if.set_param('speed_ratio',speed_ratio)
                self.msg_if.pub_warn("Updated speed ratio to " + str(speed_ratio))
        

    def setHomePositionHandler(self, msg):
        [pan_deg_adj,tilt_deg_adj] = self.getPanTiltAdj(msg.pan_deg, msg.tilt_deg)
        if not self.positionWithinSoftLimits(pan_deg_adj, tilt_deg_adj):
            self.msg_if.pub_warn("Requested home position is invalid... ignoring", log_name_list = self.log_name_list)
            return

        self.home_pan_deg = pan_deg_adj
        self.home_tilt_deg = tilt_deg_adj
        self.msg_if.pub_info("Updated home position to " + "%.2f" % self.home_pan_deg + " " + "%.2f" %  self.home_tilt_deg)
        self.publish_status()
        if self.setHomePositionCb is not None:
            # Driver supports absolute positioning, so just let it operate
            self.setHomePositionCb(self.home_pan_deg, self.home_tilt_deg)
        else:
            self.msg_if.pub_warn("Absolution position home setpoints not available... ignoring", log_name_list = self.log_name_list)
            return
        
        
            

    def goHomeHandler(self, _):
        self.goHome()

    def goHome(self):
        self.setAutoPan(False)
        self.setAutoTilt(False)
        if self.gotoPositionCb is not None:
            self.pan_goal_deg = self.home_pan_deg
            self.tilt_goal_deg = self.home_tilt_deg
            self.gotoPositionCb(self.pan_goal_deg,self.tilt_goal_deg)
            self.publish_status()
        elif self.goHomeCb is not None:
            self.goHomeCb()
        

    def gotoPositionHandler(self, msg):
        self.setAutoPan(False)
        self.setAutoTilt(False)
        if self.positionWithinSoftLimits is not None:
            [pan_deg_adj,tilt_deg_adj] = self.getPanTiltAdj(msg.pan_deg,msg.tilt_deg)
        self.gotPosition(pan_deg_adj,tilt_deg_adj)

    def gotPosition(self,pan_deg,tilt_deg):
            if not self.positionWithinSoftLimits(pan_deg, tilt_deg):
                self.msg_if.pub_warn("Requested goto position is invalid... ignoring", log_name_list = self.log_name_list)
                return
            self.pan_goal_deg = pan_deg
            self.tilt_goal_deg = tilt_deg
            self.publish_status()
            self.msg_if.pub_info("Driving to  " + "%.2f" % (self.pan_goal_deg * self.rpi) + " " + "%.2f" % (self.tilt_goal_deg * self.rti))
            self.gotoPositionCb(self.pan_goal_deg, self.tilt_goal_deg)

    def gotoPanPositionHandler(self, msg):
        self.setAutoPan(False)
        pan_deg_adj = self.getPanAdj(msg.data)
        self.gotoPanPosition(pan_deg_adj)

    def gotoPanPosition(self,pan_deg):
        tilt_deg = self.getTiltAdj(self.status_msg.tilt_now_deg)
        if self.positionWithinSoftLimits is not None:
            if not self.positionWithinSoftLimits(pan_deg, tilt_deg):
                self.msg_if.pub_warn("Requested goto pan position is invalid... ignoring", log_name_list = self.log_name_list)
                return
            self.pan_goal_deg = pan_deg
            if self.gotoPanPositionCb is not None:
                self.msg_if.pub_info("Driving to pan " + "%.2f" % (self.pan_goal_deg * self.rpi))
                self.gotoPanPositionCb(self.pan_goal_deg)
            elif self.gotoPositionCb is not None:
                self.setAutoTilt(False)
                self.tilt_goal_deg = tilt_deg
                self.msg_if.pub_info("Driving to  " + "%.2f" % self.pan_goal_deg * self.rpi + " " + "%.2f" % self.tilt_goal_deg * self.rti)
                self.gotoPositionCb(self.pan_goal_deg, self.tilt_goal_deg)
            self.publish_status()
                 

    def gotoTiltPositionHandler(self, msg):
        self.setAutoTilt(False)
        tilt_deg_adj = self.getTiltAdj(msg.data)
        self.gotoTiltPosition(tilt_deg_adj)

    def gotoTiltPosition(self,tilt_deg):
        pan_deg = self.getPanAdj(self.status_msg.pan_now_deg)
        if self.positionWithinSoftLimits is not None:
            if not self.positionWithinSoftLimits(pan_deg, tilt_deg):
                self.msg_if.pub_warn("Requested goto tilt position is invalid... ignoring", log_name_list = self.log_name_list)
                return
            self.tilt_goal_deg = tilt_deg
            if self.gotoTiltPositionCb is not None:
                self.msg_if.pub_info("Driving to  " + "%.2f" % (self.tilt_goal_deg * self.rti))
                self.gotoTiltPositionCb(self.tilt_goal_deg)    
            elif self.gotoPositionCb is not None:
                self.setAutoPan(False)
                self.pan_goal_deg = pan_deg
                self.msg_if.pub_info("Driving to  " + "%.2f" % self.pan_goal_deg * self.rpi + " " + "%.2f" % self.tilt_goal_deg * self.rti)
                self.gotoPositionCb(self.pan_goal_deg, self.tilt_goal_deg)
            self.publish_status()
    

    def gotoToPanRatioHandler(self, msg):
        self.setAutoPan(False)
        ratio = msg.data
        if (ratio < 0.0 or ratio > 1.0):
            self.msg_if.pub_warn("Invalid pan position ratio " + "%.2f" % ratio)
            return
        self.pan_goal_deg = self.panRatioToDeg(ratio) # Function takes care of reverse conversion
        if self.gotoPanPositionCb is not None:
            self.msg_if.pub_info("Driving to  " + "%.2f" % self.pan_goal_deg * self.rpi)
            self.gotoPanPositionCb(self.pan_goal_deg)
        elif self.gotoPositionCb is not None:
            self.setAutoTilt(False)
            self.tilt_goal_deg = self.getTiltAdj(self.status_msg.tilt_now_deg)
            self.msg_if.pub_info("Driving to  " + "%.2f" % self.pan_goal_deg * self.rpi + " " + "%.2f" % self.tilt_goal_deg * self.rti)
            self.gotoPositionCb(self.pan_goal_deg, self.tilt_goal_deg)
        self.publish_status()
        

    def gotoToTiltRatioHandler(self, msg):
        self.setAutoTilt(False)
        ratio = msg.data
        if (ratio < 0.0 or ratio > 1.0):
            self.msg_if.pub_warn("Invalid tilt position ratio " + "%.2f" % ratio)
            return
        self.tilt_goal_deg = self.tiltRatioToDeg(ratio) # Function takes care of reverse conversion
        if self.gotoTiltPositionCb is not None:
            self.msg_if.pub_info("Driving to  " + "%.2f" % self.tilt_goal_deg * self.rti)
            self.gotoTiltPositionCb(self.tilt_goal_deg)
        elif self.gotoPositionCb is not None:
            self.setAutoPan(False)
            self.pan_goal_deg = self.getPanAdj(self.status_msg.pan_now_deg)
            self.msg_if.pub_info("Driving to  " + "%.2f" % self.pan_goal_deg * self.rpi + " " + "%.2f" % self.tilt_goal_deg * self.rti)
            self.gotoPositionCb(self.pan_goal_deg, self.tilt_goal_deg)
        self.publish_status()
        

    def stopMovingHandler(self, _):
        self.setAutoPan(False)
        self.setAutoTilt(False)
        self.pan_goal_deg = self.status_msg.pan_now_deg * self.rpi
        self.tilt_goal_deg = self.status_msg.tilt_now_deg * self.rti
        self.msg_if.pub_info("Stopping motion by request", log_name_list = self.log_name_list)
        if self.stopMovingCb is not None:
            self.stopMovingCb()
        elif self.gotoPositionCb is not None:
            self.gotoPositionCb(self.pan_goal_deg,self.tilt_goal_deg)
        self.publish_status()
        

    def jogTimedPanHandler(self, msg):
        self.setAutoPan(False)
        self.msg_if.pub_warn("Got job pan msg: " + str(msg))
        if self.movePanCb is not None:
            direction = msg.direction * self.rpi
            time_s = msg.duration_s
            self.movePanCb(direction,  time_s)
            self.msg_if.pub_info("Jogging pan", log_name_list = self.log_name_list)
        self.publish_status()
        

    def jogTimedTiltHandler(self, msg):
        self.setAutoTilt(False)
        self.msg_if.pub_warn("Got job tilt msg: " + str(msg))
        if self.moveTiltCb is not None:
            direction = msg.direction * self.rti
            time_s = msg.duration_s
            self.moveTiltCb(direction, time_s)
            self.msg_if.pub_info("Jogging tilt", log_name_list = self.log_name_list)
        self.publish_status()
        

    def setReversePanEnable(self, msg):
        self.reverse_pan_enabled = msg.data
        rpi = 1
        if msg.data == True:
            rpi = -1
        self.rpi = rpi
        self.msg_if.pub_info("Set pan control to reverse=" + str(self.reverse_pan_enabled))
        self.publish_status()
        

    def setReverseTiltEnable(self, msg):
        self.reverse_tilt_enabled = msg.data
        rti = 1
        if msg.data == True:
            rti = -1
        self.rti = rti
        self.msg_if.pub_info("Set tilt control to reverse=" + str(self.reverse_tilt_enabled))
        self.publish_status()
        

    def setHomePositionHereHandler(self, _):
        self.home_pan_deg = self.status_msg.pan_now_deg * self.rpi
        self.home_tilt_deg = self.status_msg.tilt_now_deg * self.rti
        self.msg_if.pub_info("Home positon set to: " + "%.2f" % self.home_pan_deg * self.rpi + " " + "%.2f" % self.home_tilt_deg * self.rti)
        self.publish_status()
        if self.setHomePositionHereCb is not None:
            self.setHomePositionHereCb()
          

    def setAutoPanHandler(self, msg):
        enabled = msg.data
        self.msg_if.pub_info("Setting auto pan: " + str(enabled))
        self.setAutoPan(enabled)
        self.publish_status()

    def setAutoPan(self,enabled):
        self.auto_pan_enabled = enabled
        self.publish_status()
        self.node_if.set_param('auto_pan_enabled', self.auto_pan_enabled)
        
    def setAutoPanWindowHandler(self, msg):
        if self.reverse_pan_enabled == True:
            adj_min_deg = msg.stop_range * self.rpi
            adj_max_deg = msg.start_range * self.rpi
        else:            
            adj_min_deg = msg.start_range
            adj_max_deg = msg.stop_range
        self.msg_if.pub_info("Setting auto pan limits to: " + "%.2f" % adj_min_deg * self.rpi + " " + "%.2f" % adj_max_deg * self.rpi)
        self.setAutoPanWindow(adj_min_deg,adj_max_deg)


    def setAutoPanWindow(self, min_deg, max_deg):
        if max_deg > min_deg:
            if max_deg > self.max_pan_softstop_deg:
                max_deg = self.max_pan_softstop_deg
            if min_deg < self.min_pan_softstop_deg:
                min_deg = self.min_pan_softstop_deg
            self.auto_pan_min = min_deg
            self.auto_pan_max = max_deg
            self.msg_if.pub_info("Auto Pan limits set to: " + "%.2f" % min_deg * self.rpi + " " + "%.2f" % max_deg * self.rpi)
            self.publish_status()
            self.node_if.set_param('min_pan_softstop_deg', min_deg)
            self.node_if.set_param('max_pan_softstop_deg', max_deg)



    def setAutoTiltHandler(self, msg):
        enabled = msg.data
        self.msg_if.pub_info("Setting auto tilt: " + str(enabled))
        self.setAutoTilt(enabled)

    def setAutoTilt(self,enabled):
        self.auto_tilt_enabled = enabled
        self.publish_status()
        self.node_if.set_param('auto_tilt_enabled', self.auto_tilt_enabled)


    def setAutoTiltWindowHandler(self, msg):
        if self.reverse_tilt_enabled == True:
            adj_min_deg = msg.stop_range * self.rti
            adj_max_deg = msg.start_range * self.rti
        else:            
            adj_min_deg = msg.start_range
            adj_max_deg = msg.stop_range
        self.msg_if.pub_info("Setting auto pan limits to: " + "%.2f" % adj_min_deg * self.rti + " " + "%.2f" % adj_max_deg * self.rti)
        self.setAutoTiltWindow(adj_min_deg,adj_max_deg)


    def setAutoTiltWindow(self, min_deg, max_deg):
        if max_deg > min_deg:
            if max_deg > self.max_tilt_softstop_deg:
                max_deg = self.max_tilt_softstop_deg
            if min_deg < self.min_tilt_softstop_deg:
                min_deg = self.min_tilt_softstop_deg
            self.auto_tilt_min = min_deg
            self.auto_tilt_max = max_deg
            self.msg_if.pub_info("Auto Tilt limits set to: " + "%.2f" % min_deg * self.rti + " " + "%.2f" % max_deg * self.rti)
            self.publish_status()
            self.node_if.set_param('min_tilt_softstop_deg', min_deg)
            self.node_if.set_param('max_tilt_softstop_deg', max_deg)

    def setMountDescCb(self,msg):
        self.msg_if.pub_info("Recived set mount description message: " + str(msg))
        self.mount_desc = msg.data
        self.publish_status(do_updates=False) # Updated inline here 
        self.node_if.set_param('mount_desc', self.mount_desc)

    def resetMountDescCb(self,msg):
        self.msg_if.pub_info("Recived reset mount description message: " + str(msg))
        self.mount_desc = 'None'
        self.publish_status(do_updates=False) # Updated inline here 
        self.node_if.set_param('mount_desc', self.mount_desc)

    def navposeSysCb(self,msg):
        self.sys_navpose_dict = nepi_nav.convert_convert_navpose_msg2dict(msg,self.log_name_list)

    def setFrame3dTransformCb(self, msg):
        self.msg_if.pub_info("Recived Frame Transform update message: " + str(msg))
        transform_msg = msg
        x = transform_msg.translate_vector.x
        y = transform_msg.translate_vector.y
        z = transform_msg.translate_vector.z
        roll = transform_msg.rotate_vector.x
        pitch = transform_msg.rotate_vector.y
        yaw = transform_msg.rotate_vector.z
        heading = transform_msg.heading_offset
        transform = [x,y,z,roll,pitch,yaw,heading]
        self.setFrame3dTransform(transform)


    def get_3d_transform(self):
        transform = nepi_nav.ZERO_TRANSFORM
        if self.transform_if is not None:
            transform = self.transform_if.get_3d_transform()
        return transform

    def get_navpose_dict(self):
        navpose_dict = copy.deepcopy(self.navpose_dict)
        # Transform navpose in ENU and WSG84 frames
        frame_3d_transform = self.get_3d_transform()
        if frame_3d_transform is not None:
<<<<<<< HEAD
            navpose_dict = nepi_nav.transform_navpose_dict(navpose_dict,frame_3d_transform, output_frame_3d =  'nepi_frame')
=======
            navpose_dict = nepi_nav.transform_navpose_dict(navpose_dict,frame_3d_transform, output_frame_3d = 'nepi_frame')
>>>>>>> 24582270
                    
        # Transform navpose data frames to system set frames
        frame_nav = self.navpose_frames_dict['frame_nav']
        frame_alt = self.navpose_frames_dict['frame_alt']
        frame_depth = self.navpose_frames_dict['frame_depth']
        
        if navpose_dict['frame_nav'] != frame_nav:
            if navpose_dict['frame_nav'] == 'NED' and frame_nav == 'ENU':
                nepi_nav.convert_navpose_ned2enu(navpose_dict)
            elif navpose_dict['frame_nav'] == 'ENU' and frame_nav == 'NED':
                nepi_nav.convert_navpose_enu2ned(navpose_dict)
        if navpose_dict['frame_altitude'] != frame_alt:
            if navpose_dict['frame_altitude'] == 'AMSL' and frame_alt ==  'WGS84':
                nepi_nav.convert_navpose_amsl2wgs84(navpose_dict)
            elif navpose_dict['frame_altitude'] == 'WGS84' and frame_alt ==  'AMSL':
                nepi_nav.convert_navpose_wgs842amsl(navpose_dict)
        #if navpose_dict['frame_depth'] != 'MSL':
        #    if navpose_dict['frame_depth'] == 'DEPTH':
        #        pass # need to add conversions   
        return navpose_dict

        
    def publish_navpose(self):
        navpose_dict = self.get_navpose_dict()
        timestamp = nepi_utils.get_time()
        # Publish navpose at same rate
        #self.msg_if.pub_warn("NavPose Dict: " + str(navpose_dict), throttle_s = 5)
        navpose_msg = nepi_nav.convert_navpose_dict2msg(navpose_dict)
        #self.msg_if.pub_warn("NavPose Msg: " + str(navpose_msg), throttle_s = 5)

        if self.node_if is not None and navpose_msg is not None:
            self.node_if.publish_pub('navpose_pub', navpose_msg)
            self.save_data_if.save('navpose',navpose_dict,timestamp = timestamp,save_check=True)

    def navPoseUpdaterCb(self,timer):
        navpose_dict = None
        if navpose_dict is None:
            navpose_dict = copy.deepcopy(self.sys_navpose_dict)
        if navpose_dict is not None:
            frame_3d = 'nepi_frame'
        else:
            navpose_dict = nepi_nav.BLANK_NAVPOSE_DICT
            frame_3d = 'sensor_frame'

 
        self.navpose_dict = navpose_dict
        self.publish_navpose()
    
        delay = float(1.0)/self.navpose_update_rate
        nepi_sdk.start_timer_process(delay, self.navPoseUpdaterCb, oneshot = True) 

    def navposeFramesCheckCb(self,timer):
        self.navpose_frames_dict = nepi_system.get_navpose_frames(log_name_list = self.log_name_list)
        nepi_sdk.start_timer_process(1.0, self.navposeFramesCheckCb, oneshot = True)         


    def get_mount_description(self):
        desc = self.device_mount_description
        if self.mount_desc != 'None':
            desc = self.mount_desc
        return desc

    def provideCapabilities(self, _):
        return self.capabilities_report
    
    def initConfig(self):
        self.initCb()

    def initCb(self, do_updates = False):
        if do_updates == True and self.node_if is not None:
            # This one comes from the parent
            if self.getSoftLimitsCb is not None:
                    [min_pan,max_pan,min_tilt,max_tilt] = self.getSoftLimitsCb()
                    if min_pan != -999:
                        self.min_pan_softstop_deg = min_pan
                        self.node_if.set_param('min_pan_softstop_deg', self.min_pan_softstop_deg)
                    if max_pan != -999:
                        self.max_pan_softstop_deg = max_pan
                        self.node_if.set_param('max_pan_softstop_deg',self.max_pan_softstop_deg)

                    if min_tilt != -999:
                        self.min_tilt_softstop_deg = min_tilt
                        self.node_if.set_param('min_tilt_softstop_deg', self.min_tilt_softstop_deg)
                    if max_tilt != -999:
                        self.max_tilt_softstop_deg = max_tilt
                        self.node_if.set_param('max_tilt_softstop_deg',self.max_tilt_softstop_deg)

            if self.getSpeedRatioCb is not None:
                self.speed_ratio = self.getSpeedRatioCb()
                self.msg_if.pub_warn("ResetCb got speed_ratio: " + str(self.speed_ratio))
                self.node_if.set_param('speed_ratio', self.speed_ratio)      


        if self.node_if is not None:
            self.device_name = self.node_if.get_param('device_name')
            self.min_pan_softstop_deg =  self.node_if.get_param('min_pan_softstop_deg')
            self.max_pan_softstop_deg = self.node_if.get_param('max_pan_softstop_deg')

            self.min_tilt_softstop_deg = self.node_if.get_param('min_tilt_softstop_deg')
            self.max_tilt_softstop_deg = self.node_if.get_param('max_tilt_softstop_deg')

            if self.setSoftLimitsCb is not None:
                self.setSoftLimitsCb(self.min_pan_softstop_deg,
                                    self.max_pan_softstop_deg,
                                    self.min_tilt_softstop_deg,
                                    self.max_tilt_softstop_deg)

            if self.has_adjustable_speed == False:
                if self.setSpeedRatioCb is not None and self.getSpeedRatioCb is not None:
                    speed_ratio = self.node_if.get_param('speed_ratio')
                    self.msg_if.pub_warn("Initializing speed_ratio: " + str(self.speed_ratio))
                    self.setSpeedRatioCb(speed_ratio)
                    nepi_sdk.sleep(1)
                    self.speed_ratio = self.getSpeedRatioCb()
                    self.msg_if.pub_warn("Got Init speed ratio: " + str(self.speed_ratio))

                    
            self.home_pan_deg = self.node_if.get_param('home_position/pan_deg')
            self.home_tilt_deg = self.node_if.get_param('home_position/tilt_deg')

            self.goHome()

            # Auto Scan Settings Update
            self.auto_pan_enabled = self.node_if.get_param('auto_pan_enabled')
            self.auto_pan_min = self.node_if.get_param('min_pan_softstop_deg')
            self.auto_pan_max = self.node_if.get_param('max_pan_softstop_deg')

            self.auto_tilt_enabled = self.node_if.get_param('auto_tilt_enabled')
            self.auto_tilt_min = self.node_if.get_param('min_tilt_softstop_deg')
            self.auto_tilt_max = self.node_if.get_param('max_tilt_softstop_deg')
        
    
            # Set reverse int values
            rpi = 1
            if self.reverse_pan_enabled:
                rpi = -1
            self.rpi = rpi
            rti = 1
            if self.reverse_tilt_enabled:
                rti = -1
            self.rti = rti

            # Setup Joint Info
            self.reverse_pan_enabled = self.node_if.get_param('reverse_pan_enabled')
            self.reverse_tilt_enabled = self.node_if.get_param('reverse_tilt_enabled')
        if do_updates == True:
            pass
        self.publish_status()

    def resetCb(self,do_updates = True):
        if self.node_if is not None:
            pass # self.node_if.reset_params()
        if self.save_data_if is not None:
            self.save_data_if.reset()
        if self.settings_if is not None:
            self.settings_if.reset()
        if self.transform_if is not None:
            self.transform_if.reset()
        if self.navpose_if is not None:
            self.navpose_if.reset()
        if do_updates == True:
            pass
        self.initCb(do_updates = True)

    def factoryResetCb(self,do_updates = True):
        if self.node_if is not None:
            pass # self.node_if.factory_reset_params()
        if self.save_data_if is not None:
            self.save_data_if.factory_reset()
        if self.settings_if is not None:
            self.settings_if.factory_reset()
        if self.transform_if is not None:
            self.transform_if.factory_reset()
        if self.navpose_if is not None:
            self.navpose_if.factory_reset()
        if do_updates == True:
            pass
        self.initCb(do_updates = True)



    def _publishStatusCb(self,timer):
        self.msg_if.pub_warn("will call publisher status msg ", throttle_s = 5.0)
        self.publish_status()



    def publish_status(self, do_updates = False):
        #self.msg_if.pub_warn("entering Pub_stat msg", throttle_s = 5.0)
        start_time = nepi_utils.get_time()
        self.status_msg.device_name = self.device_name
        self.status_msg.device_mount_description = self.get_mount_description()
        #self.msg_if.pub_info("Entering Publish Status", log_name_list = self.log_name_list)
        if self.has_absolute_positioning == True and self.getPositionCb is not None:
            [pan_deg,tilt_deg] = self.getPositionCb()
            #self.msg_if.pub_warn("Got PT position: " + str(pan_deg) + " : " + str(tilt_deg))

            if pan_deg != -999 and tilt_deg != -999:
                self.current_position = [pan_deg,tilt_deg]
    
        #self.msg_if.pub_warn("Using PT position: " + str(self.current_position[0]) + " : " + str(self.current_position[1]))
        [pan_deg,tilt_deg] = self.current_position


        pan_now_deg_adj = self.getPanAdj(pan_deg)
        self.status_msg.pan_now_deg = pan_now_deg_adj
        pan_goal_deg_adj = self.getPanAdj(self.pan_goal_deg)
        self.status_msg.pan_goal_deg = pan_goal_deg_adj
        self.status_msg.pan_home_pos_deg = self.getPanAdj(self.home_pan_deg)

        tilt_now_deg_adj = self.getTiltAdj(tilt_deg)
        self.status_msg.tilt_now_deg = tilt_now_deg_adj
        tilt_goal_deg_adj = self.getTiltAdj(self.tilt_goal_deg)
        self.status_msg.tilt_goal_deg = tilt_goal_deg_adj
        self.status_msg.tilt_home_pos_deg = self.getTiltAdj(self.home_tilt_deg)


        [adj_pan_hs_min,adj_pan_hs_max,adj_tilt_hs_min,adj_tilt_hs_max] = self.getLimitsHardstopAdj()
        [adj_pan_ss_min,adj_pan_ss_max,adj_tilt_ss_min,adj_tilt_ss_max] = self.getLimitsSoftstopAdj()

        self.status_msg.pan_min_hardstop_deg = adj_pan_hs_min
        self.status_msg.pan_max_hardstop_deg = adj_pan_hs_max
        self.status_msg.pan_min_softstop_deg = adj_pan_ss_min
        self.status_msg.pan_max_softstop_deg = adj_pan_ss_max

        self.status_msg.tilt_min_hardstop_deg = adj_tilt_hs_min
        self.status_msg.tilt_max_hardstop_deg = adj_tilt_hs_max
        self.status_msg.tilt_min_softstop_deg = adj_tilt_ss_min
        self.status_msg.tilt_max_softstop_deg = adj_tilt_ss_max
        

        axis_info = [pan_now_deg_adj,pan_goal_deg_adj,adj_pan_ss_min,adj_pan_ss_max]
        #self.msg_if.pub_warn("Using Pan now,goal,min,max: " + str(axis_info), log_name_list = self.log_name_list, throttle_s = 2.0)        
        pan_now_ratio_adj =  1 - (pan_now_deg_adj - adj_pan_ss_min) / (adj_pan_ss_max - adj_pan_ss_min) 
        self.status_msg.pan_now_ratio = pan_now_ratio_adj
        pan_goal_ratio_adj =  1 - (pan_goal_deg_adj - adj_pan_ss_min) / (adj_pan_ss_max - adj_pan_ss_min)
        self.status_msg.pan_goal_ratio = pan_goal_ratio_adj

        axis_info = [tilt_now_deg_adj,tilt_goal_deg_adj,adj_tilt_ss_min,adj_tilt_ss_max]
        #self.msg_if.pub_warn("Using Tilt now,goal,min,max: " + str(axis_info), log_name_list = self.log_name_list, throttle_s = 2.0)    
        tilt_now_ratio_adj =  1 - (tilt_now_deg_adj - adj_tilt_ss_min) / (adj_tilt_ss_max - adj_tilt_ss_min) 
        self.status_msg.tilt_now_ratio = tilt_now_ratio_adj
        tilt_goal_ratio_adj =  1 - (tilt_goal_deg_adj - adj_tilt_ss_min) / (adj_tilt_ss_max - adj_tilt_ss_min)
        self.status_msg.tilt_goal_ratio = tilt_goal_ratio_adj


        self.status_msg.reverse_pan_enabled = self.reverse_pan_enabled
        self.status_msg.reverse_tilt_enabled = self.reverse_tilt_enabled

        self.status_msg.speed_ratio = self.speed_ratio

        self.status_msg.auto_pan_enabled = self.auto_pan_enabled
        self.status_msg.auto_pan_range_window.start_range = self.getPanAdj(self.auto_pan_min)
        self.status_msg.auto_pan_range_window.stop_range = self.getPanAdj(self.auto_pan_max)
        

        self.status_msg.auto_tilt_enabled = self.auto_tilt_enabled
        self.status_msg.auto_tilt_range_window.start_range = self.getTiltAdj(self.auto_tilt_min)
        self.status_msg.auto_tilt_range_window.stop_range = self.getTiltAdj(self.auto_tilt_max)

        
        pan_changed = self.last_position[0] != self.current_position[0]
        tilt_changed = self.last_position[1] != self.current_position[1]
        self.last_position = copy.deepcopy(self.current_position)
        self.status_msg.is_moving = pan_changed or tilt_changed

        #self.status_msg.frame_3d = self.frame_3d
        transform = self.get_3d_transform()
        transform_msg = nepi_nav.convert_transform_list2msg(transform)
        transform_msg.source_ref_description = self.tr_source_ref_description
        transform_msg.end_ref_description = self.tr_end_ref_description
        self.status_msg.frame_3d_transform = transform_msg
        #self.msg_if.pub_debug("Created status msg: " + str(self.status_msg), throttle_s = 5.0)
        #self.msg_if.pub_debug("Publishing Status", log_name_list = self.log_name_list)
        if self.node_if is not None:
            self.node_if.publish_pub('status_pub',self.status_msg)
        pub_time = nepi_utils.get_time() - start_time
        return pub_time


    def _publishStatusCb(self,timer):
        self.publish_status()

    def passFunction(self):
        return 0
<|MERGE_RESOLUTION|>--- conflicted
+++ resolved
@@ -1454,11 +1454,7 @@
         # Transform navpose in ENU and WSG84 frames
         frame_3d_transform = self.get_3d_transform()
         if frame_3d_transform is not None:
-<<<<<<< HEAD
-            navpose_dict = nepi_nav.transform_navpose_dict(navpose_dict,frame_3d_transform, output_frame_3d =  'nepi_frame')
-=======
             navpose_dict = nepi_nav.transform_navpose_dict(navpose_dict,frame_3d_transform, output_frame_3d = 'nepi_frame')
->>>>>>> 24582270
                     
         # Transform navpose data frames to system set frames
         frame_nav = self.navpose_frames_dict['frame_nav']
