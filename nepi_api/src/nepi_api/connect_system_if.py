--- conflicted
+++ resolved
@@ -497,15 +497,11 @@
 
     #######################
     ### IF Initialization
-<<<<<<< HEAD
     def __init__(self,
+                namespace = None,
                 log_name = None,
                 msg_if = None
                 ):
-=======
-    log_name = "ConnectStatesIF"
-    def __init__(self, namespace ):
->>>>>>> cfb69312
         ####  IF INIT SETUP ####
         self.class_name = type(self).__name__
         self.base_namespace = nepi_ros.get_base_namespace()
