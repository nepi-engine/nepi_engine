#!/usr/bin/env python
#
# Copyright (c) 2024 Numurus <https://www.numurus.com>.
#
# This file is part of nepi applications (nepi_apps) repo
# (see https://https://github.com/nepi-engine/nepi_apps)
#
# License: nepi applications are licensed under the "Numurus Software License", 
# which can be found at: <https://numurus.com/wp-content/uploads/Numurus-Software-License-Terms.pdf>
#
# Redistributions in source code must retain this top-level comment block.
# Plagiarizing this software to sidestep the license obligations is illegal.
#
# Contact Information:
# ====================
# - mailto:nepi@numurus.com

import os
import numpy as np
import math
import time
import sys
import tf
import yaml
import threading
import copy



from nepi_sdk import nepi_sdk
from nepi_sdk import nepi_utils
from nepi_sdk import nepi_nav

from std_msgs.msg import Empty, Int8, UInt8, UInt32, Int32, Bool, String, Float32, Float64

from geographic_msgs.msg import GeoPoint
from sensor_msgs.msg import NavSatFix
from geometry_msgs.msg import Point, Pose, Quaternion
from nav_msgs.msg import Odometry

from nepi_sdk_interfaces.msg import NavPoseMgrStatus,NavPoseMgrCompInfo

from nepi_sdk_interfaces.msg import UpdateTopic, UpdateNavPoseTopic, UpdateFrame3DTransform

from nepi_sdk_interfaces.msg import NavPoseData, NavPoseDataStatus
from nepi_sdk_interfaces.msg import NavPoseLocation, NavPoseHeading
from nepi_sdk_interfaces.msg import NavPoseOrientation, NavPosePosition
from nepi_sdk_interfaces.msg import NavPoseAltitude, NavPoseDepth

from nepi_sdk_interfaces.srv import NavPoseDataQuery, NavPoseDataQueryRequest, NavPoseDataQueryResponse

from nepi_sdk_interfaces.msg import Frame3DTransform, Frame3DTransforms
from nepi_sdk_interfaces.srv import Frame3DTransformsQuery, Frame3DTransformsQueryRequest, Frame3DTransformsQueryResponse
#from nepi_sdk_interfaces.srv import Frame3DTransformsRegister, Frame3DTransformsRegisterRequest, Frame3DTransformsRegisterResponse
#from nepi_sdk_interfaces.srv import Frame3DTransformsDelete, Frame3DTransformsDeleteRequest, Frame3DTransformsDeleteResponse

from nepi_api.node_if import NodeClassIF
from nepi_api.messages_if import MsgIF
from nepi_api.system_if import SaveDataIF

#########################################
# Node Class
#########################################


class NavPoseMgr(object):
    MGR_NODE_NAME = 'navpose_mgr'

    NAVPOSE_PUB_RATE_OPTIONS = [1.0,20.0] 
    NAVPOSE_3D_FRAME_OPTIONS = ['ENU','NED']
    NAVPOSE_ALT_FRAME_OPTIONS = ['AMSL','WGS84']

    FACTORY_PUB_RATE_HZ = 5.0
    FACTORY_3D_FRAME = 'nepi_frame' 
    FACTORY_NAV_FRAME = 'ENU'
    FACTORY_ALT_FRAME = 'WGS84'

    ZERO_TRANSFORM = [0,0,0,0,0,0,0]


    times_list = [0,0,0,0,0,0,0]

    BLANK_CONNECT = {
            'fixed': True,
            'topic': "",
            'msg': "",
            'connected': False,
            'transform': ZERO_TRANSFORM,
            'times': times_list,
            'last_time': 0.0
        }

    BLANK_SUB = {
            'topic': "",
            'msg': "",
            'sub': None
        }

    BLANK_AVIAL_TOPIC = {
            'topics': [],
            'msgs': [],
        }

    data_products_list = ['navpose']
    navpose_dict = nepi_nav.BLANK_NAVPOSE_DICT
    navpose_dict_lock = threading.Lock()
    init_navpose_dict = nepi_nav.BLANK_NAVPOSE_DICT
    last_npdata_dict = nepi_nav.BLANK_NAVPOSE_DICT

    mgr_namespace = ""
    status_msg = NavPoseMgrStatus()

    set_pub_rate = FACTORY_PUB_RATE_HZ


    connect_dict = {
        'location': BLANK_CONNECT,
        'heading': BLANK_CONNECT,
        'orientation': BLANK_CONNECT,
        'position': BLANK_CONNECT,
        'altitude': BLANK_CONNECT,
        'depth': BLANK_CONNECT
    }

    subs_dict_lock = threading.Lock()
    subs_dict = {
        'location': BLANK_SUB,
        'heading': BLANK_SUB,
        'orientation': BLANK_SUB,
        'position': BLANK_SUB,
        'altitude': BLANK_SUB,
        'depth': BLANK_SUB
    }

    transforms_dict = dict()

    avail_topics_dict = {
        'location': BLANK_AVIAL_TOPIC,
        'heading': BLANK_AVIAL_TOPIC,
        'orientation': BLANK_AVIAL_TOPIC,
        'position': BLANK_AVIAL_TOPIC,
        'altitude': BLANK_AVIAL_TOPIC,
        'depth': BLANK_AVIAL_TOPIC
    }

 
    np_status_msg = NavPoseDataStatus()

    frame_desc = 'Undefined'

    #######################
    ### Node Initialization
    DEFAULT_NODE_NAME = "navpose_mgr" # Can be overwitten by luanch command
    def __init__(self):
        #### APP NODE INIT SETUP ####
        nepi_sdk.init_node(name= self.DEFAULT_NODE_NAME)
        self.class_name = type(self).__name__
        self.base_namespace = nepi_sdk.get_base_namespace()
        self.node_name = nepi_sdk.get_node_name()
        self.node_namespace = nepi_sdk.get_node_namespace()

        ##############################  
        # Create Msg Class
        self.msg_if = MsgIF(log_name = self.class_name)
        self.msg_if.pub_info("Starting IF Initialization Processes")

        ##############################
        # Initialize Class Variables
        self.mgr_namespace = nepi_sdk.create_namespace(self.base_namespace, self.MGR_NODE_NAME)

        self.np_status_msg.frame_3d = 'nepi_frame'

        self.np_status_msg.source_frame_nav = 'ENU'
        self.np_status_msg.source_frame_altitude = 'WGS84'
        self.np_status_msg.source_frame_depth = 'DEPTH'

        self.np_status_msg.pub_frame_nav = 'ENU'
        self.np_status_msg.pub_frame_altitude = 'WGS84'
        self.np_status_msg.pub_frame_depth = 'DEPTH'

        self.np_status_msg.publishing = False
        self.np_status_msg.avg_pub_rate = 0.0

        self.cb_dict = {
            'location': self._locationSubCb,
            'heading': self._headingSubCb,
            'orientation': self._orientationSubCb,
            'position': self._positionSubCb,
            'altitude': self._altitudeSubCb,
            'depth': self._depthSubCb,
        }

        self.status_msg.publishing = False
        self.status_msg.pub_rate = self.set_pub_rate


        ##############################
        ### Setup Node

        # Configs Config Dict ####################
        self.CFGS_DICT = {
                'init_callback': self.initCb,
                'reset_callback': self.resetCb,
                'factory_reset_callback': self.factoryResetCb,
                'init_configs': True,
                'namespace': self.mgr_namespace
        }

        # Params Config Dict ####################
        self.PARAMS_DICT = {
            'frame_desc': {
                'namespace': self.mgr_namespace,
                'factory_val': self.frame_desc
            },
            'pub_rate': {
                'namespace': self.mgr_namespace,
                'factory_val': self.FACTORY_PUB_RATE_HZ
            },
            'connect_dict': {
                'namespace': self.mgr_namespace,
                'factory_val': self.connect_dict
            },
            'transforms_dict': {
                'namespace': self.mgr_namespace,
                'factory_val': self.transforms_dict
            },
            'init_navpose_dict': {
                'namespace': self.mgr_namespace,
                'factory_val': self.init_navpose_dict
            }

        }

        # Services Config Dict ####################
        self.SRVS_DICT = {
            'navpose_query': {
                'namespace': self.base_namespace,
                'topic': 'navpose_query',
                'srv': NavPoseDataQuery,
                'req': NavPoseDataQueryRequest(),
                'resp': NavPoseDataQueryResponse(),
                'callback': self._navposeDataQueryHandler
            }
        }


        # Publishers Config Dict ####################
        self.PUBS_DICT = {
            'status_pub': {
                'namespace': self.mgr_namespace,
                'topic': 'status',
                'msg': NavPoseMgrStatus,
                'qsize': 1,
                'latch': True
            },
            'navpose_pub': {
                'namespace': self.base_namespace,
                'topic': 'navpose',
                'msg': NavPoseData,
                'qsize': 1,
                'latch': True
            },
            'navpose_status_pub': {
                'namespace': self.base_namespace,
                'topic': 'navpose',
                'msg': NavPoseDataStatus,
                'qsize': 1,
                'latch': True
            },

        }

        # Subscribers Config Dict ####################
        self.SUBS_DICT = {
            'set_frame_desc': {
                'namespace': self.mgr_namespace,
                'topic': 'set_frame_description',
                'msg': String,
                'qsize': 1,
                'callback': self._setFrameDescCb, 
                'callback_args': ()
            },
            'pub_rate': {
                'namespace': self.mgr_namespace,
                'topic': 'set_pub_rate',
                'msg': Float32,
                'qsize': 1,
                'callback': self._setPublishRateCb, 
                'callback_args': ()
            },
            'set_topic': {
                'namespace': self.mgr_namespace,
                'topic': 'set_topic',
                'msg': UpdateNavPoseTopic,
                'qsize': 1,
                'callback': self._setTopicCb, 
                'callback_args': ()
            },
            'clear_topic': {
                'namespace': self.mgr_namespace,
                'topic': 'clear_topic',
                'msg': String,
                'qsize': 1,
                'callback': self._clearTopicCb, 
                'callback_args': ()
            },
            'set_transform': {
                'namespace': self.mgr_namespace,
                'topic': 'set_transform',
                'msg': UpdateFrame3DTransform,
                'qsize': 1,
                'callback': self._setTransformCb, 
                'callback_args': ()
            },
            'clear_transform': {
                'namespace': self.mgr_namespace,
                'topic': 'clear_transform',
                'msg': String,
                'qsize': 1,
                'callback': self._clearTransformCb, 
                'callback_args': ()
            },
            'set_navpose': {
                'namespace': self.mgr_namespace,
                'topic': 'set_navpose',
                'msg': NavPoseData,
                'qsize': 1,
                'callback': self._setNavPoseCb, 
                'callback_args': ()
            },
            'reset_navpose': {
                'namespace': self.mgr_namespace,
                'topic': 'reset_navpose',
                'msg': Empty,
                'qsize': 1,
                'callback': self._resetNavPoseCb, 
                'callback_args': ()
            },
            'set_init_navpose': {
                'namespace': self.mgr_namespace,
                'topic': 'set_init_navpose',
                'msg': NavPoseData,
                'qsize': 1,
                'callback': self._setInitNavPoseCb, 
                'callback_args': ()
            },
            'reset_init_navpose': {
                'namespace': self.mgr_namespace,
                'topic': 'reset_init_navpose',
                'msg': Empty,
                'qsize': 1,
                'callback': self._resetInitNavPoseCb, 
                'callback_args': ()
            }
        }


        # Create Node Class ####################
        self.node_if = NodeClassIF(
                        configs_dict = self.CFGS_DICT,
                        params_dict = self.PARAMS_DICT,
                        services_dict = self.SRVS_DICT,
                        pubs_dict = self.PUBS_DICT,
                        subs_dict = self.SUBS_DICT
        )

        #ready = self.node_if.wait_for_ready()
        nepi_sdk.wait()



        ##############################
        # Set up save data services ########################################################
        factory_data_rates = {}
        for d in self.data_products_list:
            factory_data_rates[d] = [0.0, 0.0, 100.0] # Default to 0Hz save rate, set last save = 0.0, max rate = 100.0Hz
            if d == 'navpose':
                factory_data_rates[d][0] = float(1.0) / self.FACTORY_PUB_RATE_HZ
        self.save_data_if = SaveDataIF(data_products = self.data_products_list, factory_rate_dict = factory_data_rates,namespace = self.node_namespace)


        ######################
        # initialize variables from param server
        self.frame_desc = self.node_if.get_param('frame_desc')
        self.set_pub_rate = self.node_if.get_param('pub_rate')
        self.connect_dict = self.node_if.get_param('connect_dict')
        self.transforms_dict = self.node_if.get_param('transforms_dict')

        self.initCb(do_updates = True)
        ##############################
        # Start Node Processes
        nepi_sdk.start_timer_process(1.0, self._getPublishSaveDataCb, oneshot = True)
        nepi_sdk.start_timer_process(5.0, self._updateAvailTopicsCb, oneshot = True)
        nepi_sdk.start_timer_process(1.0, self._updateConnectionsCb, oneshot = True)
        nepi_sdk.start_timer_process(1.0, self._publishStatusCb)
<<<<<<< HEAD
        nepi_sdk.start_timer_process(1.0, self._publishNavPoseStatusCb)
=======
        np_pub_delay = float(1.0)/self.set_pub_rate
        nepi_sdk.start_timer_process(1.0, self._publishNavPoseCb, oneshot = True)
>>>>>>> 70d57266

        ##############################
        ## Initiation Complete
        self.msg_if.pub_info("Initialization Complete")
        nepi_sdk.spin()



    #######################
    ### Node Methods

    def setFrameDesc(self,description):
        self.frame_desc = description
        self.publish_status(do_updates = False)
        self.node_if.set_param('frame_desc',description)      

    def setPublishRateCb(self,rate):
        min = self.NAVPOSE_PUB_RATE_OPTIONS[0]
        max = self.NAVPOSE_PUB_RATE_OPTIONS[1]
        if rate < min:
            rate = min
        if rate > max:
            rate = max
        self.set_pub_rate = rate
        self.publish_status(do_updates = False)
        self.node_if.set_param('pub_rate',rate)


    def setTopic(self,name,topic,transform = None):
        self._connectTopic(name,topic,transform = transform)

    def clearTopic(self,name):
        self._unregisterTopic(name)

    def setTransform(self,name,transform = None):
        if transform is not None:
            if len(transform) == 7:
                topic = self.connect_dict[name]['topic']
                self.connect_dict[name]['transform'] = transform
                if topic != '':
                    self.transforms_dict[topic] = transform

    def clearTranform(self,name):
        if name in self.connect_dict.keys():
            self.connect_dict[name]['transform'] = self.ZERO_TRANSFORM
            topic = self.connect_dict[name]['topic']
            if topic != '':
                self.transforms_dict[topic] = self.ZERO_TRANSFORM

    def setNavPoseCb(self,npdata_dict):
        if npdata_dict is not None:
            if npdata_dict['has_location'] == True:
                success = self._unregisterTopic(self,'location')
                self.connect_dict['location']['fixed'] = True
                self.transforms_dict['location'] = self.ZERO_TRANSFORM
            if npdata_dict['has_heading'] == True:
                success = self._unregisterTopic(self,'heading')
                self.connect_dict['heading']['fixed'] = True
                self.transforms_dict['heading'] = self.ZERO_TRANSFORM
            if npdata_dict['has_orientation'] == True:
                success = self._unregisterTopic(self,'orientation')
                self.connect_dict['orientation']['fixed'] = True
                self.transforms_dict['orientation'] = self.ZERO_TRANSFORM
            if npdata_dict['has_position'] == True:
                success = self._unregisterTopic(self,'position')
                self.connect_dict['position']['fixed'] = True
                self.transforms_dict['position'] = self.ZERO_TRANSFORM
            if npdata_dict['has_altitude'] == True:
                success = self._unregisterTopic(self,'altitude')
                self.connect_dict['altitude']['fixed'] = True
                self.transforms_dict['altitude'] = self.ZERO_TRANSFORM
            if npdata_dict['has_depth'] == True:
                success = self._unregisterTopic(self,'depth')
                self.connect_dict['depth']['fixed'] = True
                self.transforms_dict['depth'] = self.ZERO_TRANSFORM
            navpose_dict = copy.deepcopy(self.navpose_dict)
            navpose_dict = nepi_nav.update_navpose_dict_from_dict(navpose_dict,npdata_dict)
            self.navpose_dict_lock.acquire()
            self.navpose_dict = navpose_dict
            self.navpose_dict_lock.release()
            

    def resetNavPose(self):
        self.navpose_dict_lock.acquire()
        self.navpose_dict = nepi_nav.BLANK_NAVPOSE_DICT
        self.navpose_dict_lock.release()

    def setInitNavPoseCb(self,npdata_dict):
        self.init_navpose_dict = npdata_dict
            

    def resetInitNavPose(self):
        self.init_navpose_dict = nepi_nav.BLANK_NAVPOSE_DICT

    def applyInitNavPose(self,npdata_dict):
        # Need to add 
        return npdata_dict

    def initCb(self,do_updates = False):
        if do_updates == True:
            self.resetCb(do_updates)

    def resetCb(self,do_updates = False):
        self.navpose_dict_lock.acquire()
        self.navpose_dict = nepi_nav.BLANK_NAVPOSE_DICT
        self.navpose_dict_lock.release()
        
    def factoryResetCb(self,do_updates = False):
        self.navpose_dict_lock.acquire()
        self.navpose_dict = nepi_nav.BLANK_NAVPOSE_DICT
        self.navpose_dict_lock.release()


    def publish_navpose(self):
        self.np_status_msg.publishing = True
        navpose_msg = nepi_nav.convert_navpose_dict2msg(self.navpose_dict)
        self.node_if.publish_pub('navpose_pub',navpose_msg)

    def publish_navpose_status(self):
        self.np_status_msg.avg_pub_rate = self.set_pub_rate
        self.node_if.publish_pub('navpose_status_pub', self.np_status_msg)

    def publish_status(self, do_updates = False):
        self.msg_if.pub_warn("========publish_status called========")

        connect_dict = copy.deepcopy(self.connect_dict)
        subs_dict = copy.deepcopy(self.subs_dict)
        avail_topics_dict = copy.deepcopy(self.avail_topics_dict)

        self.status_msg.nepi_frame_description = self.frame_desc

        comp_names = []
        comp_infos = []
        for name in self.connect_dict.keys():
            comp_names.append(name)

            comp_info = NavPoseMgrCompInfo()
            comp_info.name = name
            comp_info.available_topics = avail_topics_dict[name]['topics']
            comp_info.available_topic_msgs = avail_topics_dict[name]['msgs']
            comp_info.fixed = connect_dict[name]['fixed']
            comp_info.topic = connect_dict[name]['topic']
            comp_info.topic_msg = connect_dict[name]['msg']

            times = connect_dict[name]['times']
            avg_times = sum(times)/len(times)
            if avg_times > .01:
                avg_rate = float(1.0) / avg_times
            else:
                avg_rate = 0
            comp_info.avg_rate = avg_rate
            comp_info.last_time = connect_dict[name]['last_time']
            comp_info.transform = connect_dict[name]['transform']

            comp_infos.append(comp_info)
        self.status_msg.comp_names = comp_names
        self.status_msg.comp_infos = comp_infos


        init_np_msg = nepi_nav.convert_navposedata_dict2msg(self.init_navpose_dict)
        self.status_msg.init_navpose = init_np_msg

        self.status_msg.pub_rate = self.set_pub_rate
        #self.msg_if.pub_warn("will publish status msg: " + str(self.status_msg))
        self.node_if.publish_pub('status_pub',self.status_msg)
<<<<<<< HEAD


=======
>>>>>>> 70d57266

    #######################
    # Private Members
    #######################

    def _navposeDataQueryHandler(self,req):
        response = NavPoseDataQueryResponse()
        self.navpose_dict_lock.acquire()
        npdata_dict = copy.deepcopy(self.navpose_dict)
        self.navpose_dict_lock.release()
        npdata_msg = nepi_nav.convert_navposedata_dict2msg(npdata_dict) 
        response.navpose_data = npdata_msg
        return response

    def _updateAvailTopicsCb(self,timer):
        [topic_list,msg_list] = nepi_nav.get_navpose_comp_publisher_namespaces('location')
        self.avail_topics_dict['location']['topics'] = topic_list
        self.avail_topics_dict['location']['msgs'] = msg_list
        [topic_list,msg_list] = nepi_nav.get_navpose_comp_publisher_namespaces('heading')
        self.avail_topics_dict['heading']['topics'] = topic_list
        self.avail_topics_dict['heading']['msgs'] = msg_list
        [topic_list,msg_list] = nepi_nav.get_navpose_comp_publisher_namespaces('orientation')
        self.avail_topics_dict['orientation']['topics'] = topic_list
        self.avail_topics_dict['orientation']['msgs'] = msg_list
        [topic_list,msg_list] = nepi_nav.get_navpose_comp_publisher_namespaces('position')
        self.avail_topics_dict['position']['topics'] = topic_list
        self.avail_topics_dict['position']['msgs'] = msg_list
        [topic_list,msg_list] = nepi_nav.get_navpose_comp_publisher_namespaces('altitude')
        self.avail_topics_dict['altitude']['topics'] = topic_list
        self.avail_topics_dict['altitude']['msgs'] = msg_list
        [topic_list,msg_list] = nepi_nav.get_navpose_comp_publisher_namespaces('depth')
        self.avail_topics_dict['depth']['topics'] = topic_list
        self.avail_topics_dict['depth']['msgs'] = msg_list

        nepi_sdk.start_timer_process(5.0, self._updateAvailTopicsCb, oneshot = True)



    def _updateConnectionsCb(self,timer):
        # Register new topic requests
        self.subs_dict_lock.acquire()
        subs_dict = copy.deepcopy(self.subs_dict)
        self.subs_dict_lock.release()
        for name in self.connect_dict.keys():
            topic = self.connect_dict[name]['topic']
            if topic != subs_dict[name]['topic']:
                transform = self.ZERO_TRANSFORM
                if topic in transform_dict.keys():
                    transform = transform_dict[topic]
                self._connectTopic(name,topic,transform = transform)
        nepi_sdk.start_timer_process(1.0, self._updateConnectionsCb, oneshot = True)        

    def _connectTopic(self,name,topic,transform = None):
        if name in self.avail_topics_dict.keys():
            self.connect_dict[name]['fixed'] = False
            if topic == 'None' or topic == '':
                success = self._unregisterTopic(name)
            elif topic in self.avail_topics_dict[name]['topics']:
                if self.subs_dict[name]['topic'] != '':
                    success = self._unregisterTopic(name)
                msg_str = self.avail_topics_dict[name]['msg']
                if msg_str in nepi_nav.NAVPOSE_MSG_DICT[name].keys():
                    msg = nepi_nav.NAVPOSE_MSG_DICT[name][msg_str]
                    cb = self.cb_dict[name]

                    self.subs_dict_lock.acquire()
                    sub = nepi_sdk.create_subscriber(topic, msg, cb, callback_args = (name))
                    self.subs_dict[name]['topic'] = topic
                    self.subs_dict[name]['msg'] = msg_str
                    self.connect_dict[name]['msg'] = msg_str
                    self.subs_dict[name] = sub
                    self.connect_dict[name]['topic'] = topic
                    self.subs_dict_lock.release()
                    new_transform = self.ZERO_TRANSFORM
                    if transform is not None:
                        new_transform = transform
                        self.transforms_dict[topic] = new_transform
                    elif topic in self.transforms_dict.keys():
                        new_transform = self.transforms_dict[topic]
                    self.connect_dict[name] = new_transform


    def _unregisterTopic(self,name):
            self.subs_dict_lock.acquire()
            if self.subs_dict[name]['sub'] is not None:
                self.subs_dict[name]['sub'].unregister()
                nepi_sdk.sleep(1)
            self.subs_dict[name] = self.BLANK_SUB
            self.connect_dict[name] = self.BLANK_CONNECT
            self.subs_dict_lock.release()
            


    def _compSubCb(self,msg,args):
        name = args
        self.connect_dict[name]['connected'] = True
        # Update copy of dict
        self.navpose_dict_lock.acquire()
        npdata_dict = copy.deepcopy(self.navpose_dict)
        self.navpose_dict_lock.release()
        transform = self.connect_dict[name]['transform']
        npdata_dict = nepi_nav.update_navpose_dict_from_msg(name, npdata_dict, msg, transfrom = transform)

        # Now update class dict
        self.navpose_dict_lock.acquire()
        self.navpose_dict = npdata_dict
        self.navpose_dict_lock.release()            
        
        # Update time info
        last_time = self.connect_dict[name]['last_time']
        cur_time = nepi_utils.get_time()
        times = self.connect_dict[name]['times']
        times = times.pop(0)
        times = times.append(cur_time - last_time)
        self.connect_dict[name]['times']
        self.connect_dict[name]['last_time'] = cur_time


    def _setPublishRateCb(self,msg):
        rate = msg.data
        self.setPublishRate(rate)
       

    def _setTopicCb(self,msg):
        name = msg.name
        topic = msg.topic
        apply_tr = msg.include_transform
        transform = None
        if apply_tr:
            transform = msg.transform
        self.setTopic(name, topic, transform = transform)
       

    def _clearTopicCb(self,msg):
        self.clearTopic(msg.data)
        

    def _setTransformCb(self,msg):
        self.setTransform(msg.name, msg.transform)

    def _clearTransformCb(self,msg):
        self.clearTransform(msg.data)

    def _setNavPoseCb(self,msg):
        npdata_dict = nepi_nav.convert_navpose_msg2data(msg)
        self.setNavPoseCb(npdata_dict)
       
    def _resetNavPoseCb(self,msg):
        self.resetNavPose()

    def _setInitNavPoseCb(self,msg):
        npdata_dict = nepi_nav.convert_navpose_msg2data(msg)
        self.setInitNavPoseCb(npdata_dict)
       
    def _resetInitNavPoseCb(self,msg):
        self.resetInitNavPose()


    def _locationSubCb(self, msg, args=None):
        self._compSubCb(msg, 'location')

    def _headingSubCb(self, msg, args=None):
        self._compSubCb(msg, 'heading')

    def _orientationSubCb(self, msg, args=None):
        self._compSubCb(msg, 'orientation')

    def _positionSubCb(self, msg, args=None):
        self._compSubCb(msg, 'position')

    def _altitudeSubCb(self, msg, args=None):
        self._compSubCb(msg, 'altitude')

    def _depthSubCb(self, msg, args=None):
        self._compSubCb(msg, 'depth')


    ### Setup a regular background navpose get and publish timer callback
    def _getPublishSaveDataCb(self,timer):
        timestamp = nepi_utils.get_time()
        # Get current NEPI NavPose data from NEPI ROS navpose_query service call
        self.navpose_dict_lock.acquire()
        npdata_dict = copy.deepcopy(self.navpose_dict)
        self.navpose_dict_lock.release()
        npdata_dict = self.applyInitNavPose(npdata_dict)

        if npdata_dict is not None:
            #self.msg_if.pub_warn("Got navpose data dict: " + str(npdata_dict))
            npdata_msg = nepi_nav.convert_navposedata_dict2msg(npdata_dict)
            #self.msg_if.pub_warn("Got navpose data msg: " + str(npdata_msg))
            if npdata_msg is not None:
                self.status_msg.publishing = True
                self.node_if.publish_pub('navpose_data',npdata_msg)  
            if self.last_npdata_dict != npdata_dict:
                self.save_data_if.save('navpose',npdata_dict,timestamp)
            # Setup nex update check
            self.last_npdata_dict = npdata_dict

        delay = float(1.0)/self.set_pub_rate
        nepi_sdk.start_timer_process(delay, self._getPublishSaveDataCb, oneshot = True)

    def _publishStatusCb(self,timer):
        self.publish_status()

    def _publishNavPoseCb(self,timer):
        self.publish_navpose()
        np_pub_delay = float(1.0)/self.set_pub_rate
        nepi_sdk.start_timer_process(1.0, self._publishNavPoseCb, oneshot = True)


    def _publishNavPoseStatusCb(self,timer):
        self.publish_navpose_status()

    def _cleanupActions(self):
        self.msg_if.pub_info("Shutting down: Executing script cleanup actions")


#########################################
# Main
#########################################


if __name__ == '__main__':
    NavPoseMgr()

<|MERGE_RESOLUTION|>--- conflicted
+++ resolved
@@ -393,12 +393,8 @@
         nepi_sdk.start_timer_process(5.0, self._updateAvailTopicsCb, oneshot = True)
         nepi_sdk.start_timer_process(1.0, self._updateConnectionsCb, oneshot = True)
         nepi_sdk.start_timer_process(1.0, self._publishStatusCb)
-<<<<<<< HEAD
-        nepi_sdk.start_timer_process(1.0, self._publishNavPoseStatusCb)
-=======
         np_pub_delay = float(1.0)/self.set_pub_rate
         nepi_sdk.start_timer_process(1.0, self._publishNavPoseCb, oneshot = True)
->>>>>>> 70d57266
 
         ##############################
         ## Initiation Complete
@@ -564,11 +560,6 @@
         self.status_msg.pub_rate = self.set_pub_rate
         #self.msg_if.pub_warn("will publish status msg: " + str(self.status_msg))
         self.node_if.publish_pub('status_pub',self.status_msg)
-<<<<<<< HEAD
-
-
-=======
->>>>>>> 70d57266
 
     #######################
     # Private Members
@@ -772,15 +763,12 @@
 
     def _publishStatusCb(self,timer):
         self.publish_status()
+        self.publish_navpose_status()
 
     def _publishNavPoseCb(self,timer):
         self.publish_navpose()
         np_pub_delay = float(1.0)/self.set_pub_rate
-        nepi_sdk.start_timer_process(1.0, self._publishNavPoseCb, oneshot = True)
-
-
-    def _publishNavPoseStatusCb(self,timer):
-        self.publish_navpose_status()
+        nepi_sdk.start_timer_process(np_pub_delay, self._publishNavPoseCb, oneshot = True)       
 
     def _cleanupActions(self):
         self.msg_if.pub_info("Shutting down: Executing script cleanup actions")
