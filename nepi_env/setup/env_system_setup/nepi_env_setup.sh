#!/bin/bash


############################################
# PRE FILE SYSTEM SETUP (Container File System Only)
############################################
# DO THIS BEFORE FILE SYSTEM SETUP

#########
# Define some system paths


#########
# Env Setup
#########
# Preliminary checks
# Internet connectivity:

if ! ping -c 2 google.com; then
    echo "ERROR: System must have internet connection to proceed"
    exit 1
fi


#########
# Add nepi user and group if does not exist
group="nepi"
user="nepi"
read -p "enter group name: " group
if grep -q $group /etc/group
  then
       echo "group exists"
else
       echo "group $group does not exist, creating"
       addgroup nepi
fi


if id -u "$user" >/dev/null 2>&1; then
  echo "User $user exists."
else
  echo "User $user does not exist, creating"
  adduser --ingroup nepi nepi
  echo "nepi ALL=(ALL:ALL) ALL" >> /etc/sudoers

  su nepi
  passwd
  nepi
  nepi
fi
exit


# Add nepi user to dialout group to allow non-sudo serial connections
sudo adduser nepi dialout

#or //https://arduino.stackexchange.com/questions/74714/arduino-dev-ttyusb0-permission-denied-even-when-user-added-to-group-dialout-o
#Add your standard user to the group "dialout'
sudo usermod -a -G dialout nepi
#Add your standard user to the group "tty"
sudo usermod -a -G tty nepi


# Clear the Desktop
sudo rm /home/nepi/Desktop/*


# Fix gpu accessability
#https://forums.developer.nvidia.com/t/nvrmmeminitnvmap-failed-with-permission-denied/270716/10
sudo usermod -aG sudo,video,i2c nepi


# Install some required applications
sudo apt update
sudo apt install git -y
git --version

sudo apt-get install nano

# The script is assumed to run from a directory structure that mirrors the Git repo it is housed in.
cd /home/nepi
HOME_DIR=$PWD

REPO_DIR=${HOME_DIR}/nepi_engine
CONFIG_DIR=${REPO_DIR}/nepi_env/config
ETC_DIR=${REPO_DIR}/nepi_env/etc

NEPI_DIR=/opt/nepi
NEPI_RUI=${NEPI_DIR}/nepi_rui
NEPI_CONFIG=${NEPI_DIR}/config
NEPI_ENV=${NEPI_DIR}/ros
NEPI_ETC=${NEPI_DIR}/etc

NEPI_DRIVE=/mnt/nepi_storage




#############
# Create System Folders
sudo mkdir -p ${NEPI_DIR}
sudo mkdir -p ${NEPI_RUI}
sudo mkdir -p ${NEPI_CONFIG}
sudo mkdir -p ${NEPI_ENV}
sudo mkdir -p ${NEPI_ETC}




################################
# Install and configure samba with default passwords

echo "Installing samba for network shared drives"
sudo apt install samba

# Create the mountpoint for samba shares (now that sambashare group exists)
#sudo chown -R nepi:sambashare ${NEPI_DRIVE}
#sudo chmod -R 0775 ${NEPI_DRIVE}

sudo chown -R nepi:nepi ${NEPI_DRIVE}
sudo chown nepi:sambashare ${NEPI_DRIVE}
sudo chmod -R 0775 ${NEPI_DRIVE}

##############
# Install Baumer GenTL Producers (Genicam support)
echo "Installing Baumer GAPI SDK GenTL Producers"
# Set up the shared object links in case they weren't copied properly when this repo was moved to target
NEPI_BAUMER_PATH=${NEPI_CONFIG}/opt/baumer/gentl_producers
ln -sf $NEPI_BAUMER_PATH/libbgapi2_usb.cti.2.14.1 $NEPI_BAUMER_PATH/libbgapi2_usb.cti.2.14
ln -sf $NEPI_BAUMER_PATH/libbgapi2_usb.cti.2.14 $NEPI_BAUMER_PATH/libbgapi2_usb.cti
ln -sf $NEPI_BAUMER_PATH/libbgapi2_gige.cti.2.14.1 $NEPI_BAUMER_PATH/libbgapi2_gige.cti.2.14
ln -sf $NEPI_BAUMER_PATH/libbgapi2_gige.cti.2.14 $NEPI_BAUMER_PATH/libbgapi2_gige.cti
# And the master link

#######################################
# Clone the nepi_engine repo
cd ~/
sudo git clone https://github.com/nepi-engine/nepi_engine.git

# Copy "config" rootfs folder to device from the nepi_engine/nepi_env repo folder

sudo cp -r ${HOME_DIR}/config ${NEPI_CONFIG}
sudo chown -R nepi:nepi /opt/nepi


##############################################
# Update the Desktop background image
echo "Updating Desktop background image"
sudo cp ${NEPI_CONFIG}/home/nepi/nepi_wallpaper.png ${NEPI_ETC}/nepi_wallpaper.png
gsettings set org.gnome.desktop.background picture-uri file:///${NEPI_ETC}/nepi_wallpaper.png

# Update the login screen background image - handled by a sys. config file
# No longer works as of Ubuntu 20.04 -- there are some Github scripts that could replace this -- change-gdb-background
#echo "Updating login screen background image"
#sudo cp ${NEPI_CONFIG}/usr/share/gnome-shell/theme/ubuntu.css ${NEPI_ETC}/ubuntu.css
#sudo ln -sf ${NEPI_ETC}/ubuntu.css /usr/share/gnome-shell/theme/ubuntu.css

############################################
# Set up the default hostname
# Hostname Setup - the link target file may be updated by NEPI specialization scripts, but no link will need to move
sudo cp ${NEPI_CONFIG}/etc/hostname ${NEPI_ETC}/hostname
sudo ln -sf ${NEPI_ETC}/hostname /etc/hostname

###########################################
# Set up SSH
sudo cp ${NEPI_CONFIG}/etc/ssh/sshd_config ${NEPI_ETC}/sshd_config
sudo ln -sf ${NEPI_ETC}/sshd_config /etc/ssh/sshd_config


# And link default public key - Make sure all ownership and permissions are as required by SSH
sudo cp ${NEPI_CONFIG}/home/nepi/ssh/authorized_keys ${NEPI_ETC}/authorized_keys
sudo chown nepi:nepi ${NEPI_ETC}/authorized_keys
sudo chmod 0600 ${NEPI_ETC}/authorized_keys
ln -sf ${NEPI_ETC}/authorized_keys /home/nepi/.ssh/authorized_keys
sudo chown nepi:nepi /home/nepi/.ssh/authorized_keys
sudo chmod 0600 /home/nepi/.ssh/authorized_keys

mkdir -p /home/nepi/.ssh
sudo chown nepi:nepi /home/nepi/.ssh
chmod 0700 /home/nepi/.ssh

#############################################
# Set up some udev rules for plug-and-play hardware
  # IQR Pan/Tilt
sudo cp ${NEPI_CONFIG}/etc/udev/rules.d/56-iqr-pan-tilt.rules ${NEPI_ETC}/56-iqr-pan-tilt.rules
sudo ln -sf ${NEPI_ETC}/56-iqr-pan-tilt.rules /etc/udev/rules.d/56-iqr-pan-tilt.rules
  # USB Power Saving on Cameras Disabled
sudo cp ${NEPI_CONFIG}/etc/udev/rules.d/92-usb-input-no-powersave.rules ${NEPI_ETC}/92-usb-input-no-powersave.rules
sudo ln -sf ${NEPI_ETC}/92-usb-input-no-powersave.rules /etc/udev/rules.d/92-usb-input-no-powersave.rules


###########################################
# Set up Samba
sudo cp ${NEPI_CONFIG}/etc/samba/smb.conf ${NEPI_ETC}/smb.conf
sudo ln -sf ${NEPI_ETC}/smb.conf /etc/samba/smb.conf
printf "nepi\nepi\n" | sudo smbpasswd -a nepi


# Disable apport to avoid crash reports on a display
sudo systemctl disable apport

###########################################
# Set up baumer
sudo cp -R ${NEPI_CONFIG}/opt/baumer ${NEPI_ETC}/baumer
sudo ln -sf ${NEPI_ETC}/baumer /opt/baumer
sudo chown nepi:nepi /opt/baumer

##############
# Setup system env bash
sudo cp ${NEPI_CONFIG}/etc/sys_env.bash ${NEPI_HOME}/sys_env.bash

cp ${NEPI_CONFIG}/etc/roslaunch.service $SYSTEMD_SERVICE_PATH
systemctl enable roslaunch


##############
# Install Manager File
#sudo cp -R ${NEPI_CONFIG}/etc/license/nepi_check_license.py ${NEPI_ETC}/nepi_check_license.py
#sudo dos2unix ${NEPI_ETC}/nepi_check_license.py
sudo ${NEPI_CONFIG}/etc/license/setup_nepi_license.sh

sudo chown -R nepi:nepi /opt/nepi/config
<<<<<<< HEAD
sudo chown -R nepi:nepi /opt/nepi/etc


##############
# Fix USB Vidoe Rate Issue
sudo rmmod uvcvideo
sudo sudo modprobe uvcvideo nodrop=1 timeout=5000 quirks=0x80
=======
sudo chown -R nepi:nepi /opt/nepi/etc

>>>>>>> 06d65ba3
<|MERGE_RESOLUTION|>--- conflicted
+++ resolved
@@ -1,234 +1,229 @@
-#!/bin/bash
-
-
-############################################
-# PRE FILE SYSTEM SETUP (Container File System Only)
-############################################
-# DO THIS BEFORE FILE SYSTEM SETUP
-
-#########
-# Define some system paths
-
-
-#########
-# Env Setup
-#########
-# Preliminary checks
-# Internet connectivity:
-
-if ! ping -c 2 google.com; then
-    echo "ERROR: System must have internet connection to proceed"
-    exit 1
-fi
-
-
-#########
-# Add nepi user and group if does not exist
-group="nepi"
-user="nepi"
-read -p "enter group name: " group
-if grep -q $group /etc/group
-  then
-       echo "group exists"
-else
-       echo "group $group does not exist, creating"
-       addgroup nepi
-fi
-
-
-if id -u "$user" >/dev/null 2>&1; then
-  echo "User $user exists."
-else
-  echo "User $user does not exist, creating"
-  adduser --ingroup nepi nepi
-  echo "nepi ALL=(ALL:ALL) ALL" >> /etc/sudoers
-
-  su nepi
-  passwd
-  nepi
-  nepi
-fi
-exit
-
-
-# Add nepi user to dialout group to allow non-sudo serial connections
-sudo adduser nepi dialout
-
-#or //https://arduino.stackexchange.com/questions/74714/arduino-dev-ttyusb0-permission-denied-even-when-user-added-to-group-dialout-o
-#Add your standard user to the group "dialout'
-sudo usermod -a -G dialout nepi
-#Add your standard user to the group "tty"
-sudo usermod -a -G tty nepi
-
-
-# Clear the Desktop
-sudo rm /home/nepi/Desktop/*
-
-
-# Fix gpu accessability
-#https://forums.developer.nvidia.com/t/nvrmmeminitnvmap-failed-with-permission-denied/270716/10
-sudo usermod -aG sudo,video,i2c nepi
-
-
-# Install some required applications
-sudo apt update
-sudo apt install git -y
-git --version
-
-sudo apt-get install nano
-
-# The script is assumed to run from a directory structure that mirrors the Git repo it is housed in.
-cd /home/nepi
-HOME_DIR=$PWD
-
-REPO_DIR=${HOME_DIR}/nepi_engine
-CONFIG_DIR=${REPO_DIR}/nepi_env/config
-ETC_DIR=${REPO_DIR}/nepi_env/etc
-
-NEPI_DIR=/opt/nepi
-NEPI_RUI=${NEPI_DIR}/nepi_rui
-NEPI_CONFIG=${NEPI_DIR}/config
-NEPI_ENV=${NEPI_DIR}/ros
-NEPI_ETC=${NEPI_DIR}/etc
-
-NEPI_DRIVE=/mnt/nepi_storage
-
-
-
-
-#############
-# Create System Folders
-sudo mkdir -p ${NEPI_DIR}
-sudo mkdir -p ${NEPI_RUI}
-sudo mkdir -p ${NEPI_CONFIG}
-sudo mkdir -p ${NEPI_ENV}
-sudo mkdir -p ${NEPI_ETC}
-
-
-
-
-################################
-# Install and configure samba with default passwords
-
-echo "Installing samba for network shared drives"
-sudo apt install samba
-
-# Create the mountpoint for samba shares (now that sambashare group exists)
-#sudo chown -R nepi:sambashare ${NEPI_DRIVE}
-#sudo chmod -R 0775 ${NEPI_DRIVE}
-
-sudo chown -R nepi:nepi ${NEPI_DRIVE}
-sudo chown nepi:sambashare ${NEPI_DRIVE}
-sudo chmod -R 0775 ${NEPI_DRIVE}
-
-##############
-# Install Baumer GenTL Producers (Genicam support)
-echo "Installing Baumer GAPI SDK GenTL Producers"
-# Set up the shared object links in case they weren't copied properly when this repo was moved to target
-NEPI_BAUMER_PATH=${NEPI_CONFIG}/opt/baumer/gentl_producers
-ln -sf $NEPI_BAUMER_PATH/libbgapi2_usb.cti.2.14.1 $NEPI_BAUMER_PATH/libbgapi2_usb.cti.2.14
-ln -sf $NEPI_BAUMER_PATH/libbgapi2_usb.cti.2.14 $NEPI_BAUMER_PATH/libbgapi2_usb.cti
-ln -sf $NEPI_BAUMER_PATH/libbgapi2_gige.cti.2.14.1 $NEPI_BAUMER_PATH/libbgapi2_gige.cti.2.14
-ln -sf $NEPI_BAUMER_PATH/libbgapi2_gige.cti.2.14 $NEPI_BAUMER_PATH/libbgapi2_gige.cti
-# And the master link
-
-#######################################
-# Clone the nepi_engine repo
-cd ~/
-sudo git clone https://github.com/nepi-engine/nepi_engine.git
-
-# Copy "config" rootfs folder to device from the nepi_engine/nepi_env repo folder
-
-sudo cp -r ${HOME_DIR}/config ${NEPI_CONFIG}
-sudo chown -R nepi:nepi /opt/nepi
-
-
-##############################################
-# Update the Desktop background image
-echo "Updating Desktop background image"
-sudo cp ${NEPI_CONFIG}/home/nepi/nepi_wallpaper.png ${NEPI_ETC}/nepi_wallpaper.png
-gsettings set org.gnome.desktop.background picture-uri file:///${NEPI_ETC}/nepi_wallpaper.png
-
-# Update the login screen background image - handled by a sys. config file
-# No longer works as of Ubuntu 20.04 -- there are some Github scripts that could replace this -- change-gdb-background
-#echo "Updating login screen background image"
-#sudo cp ${NEPI_CONFIG}/usr/share/gnome-shell/theme/ubuntu.css ${NEPI_ETC}/ubuntu.css
-#sudo ln -sf ${NEPI_ETC}/ubuntu.css /usr/share/gnome-shell/theme/ubuntu.css
-
-############################################
-# Set up the default hostname
-# Hostname Setup - the link target file may be updated by NEPI specialization scripts, but no link will need to move
-sudo cp ${NEPI_CONFIG}/etc/hostname ${NEPI_ETC}/hostname
-sudo ln -sf ${NEPI_ETC}/hostname /etc/hostname
-
-###########################################
-# Set up SSH
-sudo cp ${NEPI_CONFIG}/etc/ssh/sshd_config ${NEPI_ETC}/sshd_config
-sudo ln -sf ${NEPI_ETC}/sshd_config /etc/ssh/sshd_config
-
-
-# And link default public key - Make sure all ownership and permissions are as required by SSH
-sudo cp ${NEPI_CONFIG}/home/nepi/ssh/authorized_keys ${NEPI_ETC}/authorized_keys
-sudo chown nepi:nepi ${NEPI_ETC}/authorized_keys
-sudo chmod 0600 ${NEPI_ETC}/authorized_keys
-ln -sf ${NEPI_ETC}/authorized_keys /home/nepi/.ssh/authorized_keys
-sudo chown nepi:nepi /home/nepi/.ssh/authorized_keys
-sudo chmod 0600 /home/nepi/.ssh/authorized_keys
-
-mkdir -p /home/nepi/.ssh
-sudo chown nepi:nepi /home/nepi/.ssh
-chmod 0700 /home/nepi/.ssh
-
-#############################################
-# Set up some udev rules for plug-and-play hardware
-  # IQR Pan/Tilt
-sudo cp ${NEPI_CONFIG}/etc/udev/rules.d/56-iqr-pan-tilt.rules ${NEPI_ETC}/56-iqr-pan-tilt.rules
-sudo ln -sf ${NEPI_ETC}/56-iqr-pan-tilt.rules /etc/udev/rules.d/56-iqr-pan-tilt.rules
-  # USB Power Saving on Cameras Disabled
-sudo cp ${NEPI_CONFIG}/etc/udev/rules.d/92-usb-input-no-powersave.rules ${NEPI_ETC}/92-usb-input-no-powersave.rules
-sudo ln -sf ${NEPI_ETC}/92-usb-input-no-powersave.rules /etc/udev/rules.d/92-usb-input-no-powersave.rules
-
-
-###########################################
-# Set up Samba
-sudo cp ${NEPI_CONFIG}/etc/samba/smb.conf ${NEPI_ETC}/smb.conf
-sudo ln -sf ${NEPI_ETC}/smb.conf /etc/samba/smb.conf
-printf "nepi\nepi\n" | sudo smbpasswd -a nepi
-
-
-# Disable apport to avoid crash reports on a display
-sudo systemctl disable apport
-
-###########################################
-# Set up baumer
-sudo cp -R ${NEPI_CONFIG}/opt/baumer ${NEPI_ETC}/baumer
-sudo ln -sf ${NEPI_ETC}/baumer /opt/baumer
-sudo chown nepi:nepi /opt/baumer
-
-##############
-# Setup system env bash
-sudo cp ${NEPI_CONFIG}/etc/sys_env.bash ${NEPI_HOME}/sys_env.bash
-
-cp ${NEPI_CONFIG}/etc/roslaunch.service $SYSTEMD_SERVICE_PATH
-systemctl enable roslaunch
-
-
-##############
-# Install Manager File
-#sudo cp -R ${NEPI_CONFIG}/etc/license/nepi_check_license.py ${NEPI_ETC}/nepi_check_license.py
-#sudo dos2unix ${NEPI_ETC}/nepi_check_license.py
-sudo ${NEPI_CONFIG}/etc/license/setup_nepi_license.sh
-
-sudo chown -R nepi:nepi /opt/nepi/config
-<<<<<<< HEAD
-sudo chown -R nepi:nepi /opt/nepi/etc
-
-
-##############
-# Fix USB Vidoe Rate Issue
-sudo rmmod uvcvideo
-sudo sudo modprobe uvcvideo nodrop=1 timeout=5000 quirks=0x80
-=======
-sudo chown -R nepi:nepi /opt/nepi/etc
-
->>>>>>> 06d65ba3
+#!/bin/bash
+
+
+############################################
+# PRE FILE SYSTEM SETUP (Container File System Only)
+############################################
+# DO THIS BEFORE FILE SYSTEM SETUP
+
+#########
+# Define some system paths
+
+
+#########
+# Env Setup
+#########
+# Preliminary checks
+# Internet connectivity:
+
+if ! ping -c 2 google.com; then
+    echo "ERROR: System must have internet connection to proceed"
+    exit 1
+fi
+
+
+#########
+# Add nepi user and group if does not exist
+group="nepi"
+user="nepi"
+read -p "enter group name: " group
+if grep -q $group /etc/group
+  then
+       echo "group exists"
+else
+       echo "group $group does not exist, creating"
+       addgroup nepi
+fi
+
+
+if id -u "$user" >/dev/null 2>&1; then
+  echo "User $user exists."
+else
+  echo "User $user does not exist, creating"
+  adduser --ingroup nepi nepi
+  echo "nepi ALL=(ALL:ALL) ALL" >> /etc/sudoers
+
+  su nepi
+  passwd
+  nepi
+  nepi
+fi
+exit
+
+
+# Add nepi user to dialout group to allow non-sudo serial connections
+sudo adduser nepi dialout
+
+#or //https://arduino.stackexchange.com/questions/74714/arduino-dev-ttyusb0-permission-denied-even-when-user-added-to-group-dialout-o
+#Add your standard user to the group "dialout'
+sudo usermod -a -G dialout nepi
+#Add your standard user to the group "tty"
+sudo usermod -a -G tty nepi
+
+
+# Clear the Desktop
+sudo rm /home/nepi/Desktop/*
+
+
+# Fix gpu accessability
+#https://forums.developer.nvidia.com/t/nvrmmeminitnvmap-failed-with-permission-denied/270716/10
+sudo usermod -aG sudo,video,i2c nepi
+
+
+# Install some required applications
+sudo apt update
+sudo apt install git -y
+git --version
+
+sudo apt-get install nano
+
+# The script is assumed to run from a directory structure that mirrors the Git repo it is housed in.
+cd /home/nepi
+HOME_DIR=$PWD
+
+REPO_DIR=${HOME_DIR}/nepi_engine
+CONFIG_DIR=${REPO_DIR}/nepi_env/config
+ETC_DIR=${REPO_DIR}/nepi_env/etc
+
+NEPI_DIR=/opt/nepi
+NEPI_RUI=${NEPI_DIR}/nepi_rui
+NEPI_CONFIG=${NEPI_DIR}/config
+NEPI_ENV=${NEPI_DIR}/ros
+NEPI_ETC=${NEPI_DIR}/etc
+
+NEPI_DRIVE=/mnt/nepi_storage
+
+
+
+
+#############
+# Create System Folders
+sudo mkdir -p ${NEPI_DIR}
+sudo mkdir -p ${NEPI_RUI}
+sudo mkdir -p ${NEPI_CONFIG}
+sudo mkdir -p ${NEPI_ENV}
+sudo mkdir -p ${NEPI_ETC}
+
+
+
+
+################################
+# Install and configure samba with default passwords
+
+echo "Installing samba for network shared drives"
+sudo apt install samba
+
+# Create the mountpoint for samba shares (now that sambashare group exists)
+#sudo chown -R nepi:sambashare ${NEPI_DRIVE}
+#sudo chmod -R 0775 ${NEPI_DRIVE}
+
+sudo chown -R nepi:nepi ${NEPI_DRIVE}
+sudo chown nepi:sambashare ${NEPI_DRIVE}
+sudo chmod -R 0775 ${NEPI_DRIVE}
+
+##############
+# Install Baumer GenTL Producers (Genicam support)
+echo "Installing Baumer GAPI SDK GenTL Producers"
+# Set up the shared object links in case they weren't copied properly when this repo was moved to target
+NEPI_BAUMER_PATH=${NEPI_CONFIG}/opt/baumer/gentl_producers
+ln -sf $NEPI_BAUMER_PATH/libbgapi2_usb.cti.2.14.1 $NEPI_BAUMER_PATH/libbgapi2_usb.cti.2.14
+ln -sf $NEPI_BAUMER_PATH/libbgapi2_usb.cti.2.14 $NEPI_BAUMER_PATH/libbgapi2_usb.cti
+ln -sf $NEPI_BAUMER_PATH/libbgapi2_gige.cti.2.14.1 $NEPI_BAUMER_PATH/libbgapi2_gige.cti.2.14
+ln -sf $NEPI_BAUMER_PATH/libbgapi2_gige.cti.2.14 $NEPI_BAUMER_PATH/libbgapi2_gige.cti
+# And the master link
+
+#######################################
+# Clone the nepi_engine repo
+cd ~/
+sudo git clone https://github.com/nepi-engine/nepi_engine.git
+
+# Copy "config" rootfs folder to device from the nepi_engine/nepi_env repo folder
+
+sudo cp -r ${HOME_DIR}/config ${NEPI_CONFIG}
+sudo chown -R nepi:nepi /opt/nepi
+
+
+##############################################
+# Update the Desktop background image
+echo "Updating Desktop background image"
+sudo cp ${NEPI_CONFIG}/home/nepi/nepi_wallpaper.png ${NEPI_ETC}/nepi_wallpaper.png
+gsettings set org.gnome.desktop.background picture-uri file:///${NEPI_ETC}/nepi_wallpaper.png
+
+# Update the login screen background image - handled by a sys. config file
+# No longer works as of Ubuntu 20.04 -- there are some Github scripts that could replace this -- change-gdb-background
+#echo "Updating login screen background image"
+#sudo cp ${NEPI_CONFIG}/usr/share/gnome-shell/theme/ubuntu.css ${NEPI_ETC}/ubuntu.css
+#sudo ln -sf ${NEPI_ETC}/ubuntu.css /usr/share/gnome-shell/theme/ubuntu.css
+
+############################################
+# Set up the default hostname
+# Hostname Setup - the link target file may be updated by NEPI specialization scripts, but no link will need to move
+sudo cp ${NEPI_CONFIG}/etc/hostname ${NEPI_ETC}/hostname
+sudo ln -sf ${NEPI_ETC}/hostname /etc/hostname
+
+###########################################
+# Set up SSH
+sudo cp ${NEPI_CONFIG}/etc/ssh/sshd_config ${NEPI_ETC}/sshd_config
+sudo ln -sf ${NEPI_ETC}/sshd_config /etc/ssh/sshd_config
+
+
+# And link default public key - Make sure all ownership and permissions are as required by SSH
+sudo cp ${NEPI_CONFIG}/home/nepi/ssh/authorized_keys ${NEPI_ETC}/authorized_keys
+sudo chown nepi:nepi ${NEPI_ETC}/authorized_keys
+sudo chmod 0600 ${NEPI_ETC}/authorized_keys
+ln -sf ${NEPI_ETC}/authorized_keys /home/nepi/.ssh/authorized_keys
+sudo chown nepi:nepi /home/nepi/.ssh/authorized_keys
+sudo chmod 0600 /home/nepi/.ssh/authorized_keys
+
+mkdir -p /home/nepi/.ssh
+sudo chown nepi:nepi /home/nepi/.ssh
+chmod 0700 /home/nepi/.ssh
+
+#############################################
+# Set up some udev rules for plug-and-play hardware
+  # IQR Pan/Tilt
+sudo cp ${NEPI_CONFIG}/etc/udev/rules.d/56-iqr-pan-tilt.rules ${NEPI_ETC}/56-iqr-pan-tilt.rules
+sudo ln -sf ${NEPI_ETC}/56-iqr-pan-tilt.rules /etc/udev/rules.d/56-iqr-pan-tilt.rules
+  # USB Power Saving on Cameras Disabled
+sudo cp ${NEPI_CONFIG}/etc/udev/rules.d/92-usb-input-no-powersave.rules ${NEPI_ETC}/92-usb-input-no-powersave.rules
+sudo ln -sf ${NEPI_ETC}/92-usb-input-no-powersave.rules /etc/udev/rules.d/92-usb-input-no-powersave.rules
+
+
+###########################################
+# Set up Samba
+sudo cp ${NEPI_CONFIG}/etc/samba/smb.conf ${NEPI_ETC}/smb.conf
+sudo ln -sf ${NEPI_ETC}/smb.conf /etc/samba/smb.conf
+printf "nepi\nepi\n" | sudo smbpasswd -a nepi
+
+
+# Disable apport to avoid crash reports on a display
+sudo systemctl disable apport
+
+###########################################
+# Set up baumer
+sudo cp -R ${NEPI_CONFIG}/opt/baumer ${NEPI_ETC}/baumer
+sudo ln -sf ${NEPI_ETC}/baumer /opt/baumer
+sudo chown nepi:nepi /opt/baumer
+
+##############
+# Setup system env bash
+sudo cp ${NEPI_CONFIG}/etc/sys_env.bash ${NEPI_HOME}/sys_env.bash
+
+cp ${NEPI_CONFIG}/etc/roslaunch.service $SYSTEMD_SERVICE_PATH
+systemctl enable roslaunch
+
+
+##############
+# Install Manager File
+#sudo cp -R ${NEPI_CONFIG}/etc/license/nepi_check_license.py ${NEPI_ETC}/nepi_check_license.py
+#sudo dos2unix ${NEPI_ETC}/nepi_check_license.py
+sudo ${NEPI_CONFIG}/etc/license/setup_nepi_license.sh
+
+sudo chown -R nepi:nepi /opt/nepi/config
+sudo chown -R nepi:nepi /opt/nepi/etc
+
+
+##############
+# Fix USB Vidoe Rate Issue
+sudo rmmod uvcvideo
+sudo sudo modprobe uvcvideo nodrop=1 timeout=5000 quirks=0x80