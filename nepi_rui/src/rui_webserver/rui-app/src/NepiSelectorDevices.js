/*
 * Copyright (c) 2024 Numurus, LLC <https://www.numurus.com>.
 *
 * This file is part of nepi-engine
 * (see https://github.com/nepi-engine).
 *
 * License: 3-clause BSD, see https://opensource.org/licenses/BSD-3-Clause
 */
import React, { Component } from "react"
import { observer, inject } from "mobx-react"

import { Columns, Column } from "./Columns"
import Select, { Option } from "./Select"
import Styles from "./Styles"

import DriversSelector from "./NepiSelectorAppsDrivers"

import IDX from "./NepiDeviceIDX"
import PTX from "./NepiDevicePTX"
import LSX from "./NepiDeviceLSX"
import RBX from "./NepiDeviceRBX"
import NPX from "./NepiDeviceNPX"



@inject("ros")
@observer

class DevicesSelector extends Component {
  constructor(props) {
    super(props)

    this.state = {
      show_delete_drv: false,
      mgrName: "drivers_mgr",
      mgrNamespace: null,

      viewabledrvs: false,

      drvs_list: ['NONE'],
      last_drvs_list: [],
      drvs_active_list: [],
      drvs_active_type_list: [],
      drvs_install_path: null,
      drvs_install_list: [],
      selected_app: 'NONE',

      drvs_rui_list: null,
      drvs_type_list: [],

      drv_name: 'NONE',
      drv_description: null,
      drvs_path: null,
      drv_options_menu: null,
      active_state: null,

      backup_removed_drvs: true,

      connected: false,

      drvsListener: null,
      drvListener: null,

      selected_app_install_pkg: null,
      needs_update: false
    }

    this.checkConnection = this.checkConnection.bind(this)

    this.getMgrNamespace = this.getMgrNamespace.bind(this)

    this.updatedrvsStatusListener = this.updatedrvsStatusListener.bind(this)
    this.drvsStatusListener = this.drvsStatusListener.bind(this)

    this.toggleViewabledrvs = this.toggleViewabledrvs.bind(this)  
    this.onToggledrvSelection = this.onToggledrvSelection.bind(this)  

    
  }

  getMgrNamespace(){
    const { namespacePrefix, deviceId} = this.props.ros
    var mgrNamespace = null
    if (namespacePrefix !== null && deviceId !== null){
      mgrNamespace = "/" + namespacePrefix + "/" + deviceId + "/" + this.state.mgrName
    }
    return mgrNamespace
  }

  // Callback for handling ROS Status messages
  drvsStatusListener(message) {
    this.setState({
      drvs_list: message.pkg_list,
      drvs_type_list: message.type_list,
      drvs_active_list: message.active_pkg_list,
      drvs_active_type_list: message.active_type_list,
      connected: true
    })    

  }

  // Function for configuring and subscribing to Status
  updatedrvsStatusListener() {
    const statusNamespace = this.getMgrNamespace() + '/status'
    if (this.state.drvsListener) {
      this.state.drvsListener.unsubscribe()
    }
    var drvsListener = this.props.ros.setupStatusListener(
          statusNamespace,
          "nepi_ros_interfaces/DriversStatus",
          this.drvsStatusListener
        )
    this.setState({ drvsListener: drvsListener,
      needs_update: false})
  }


  async checkConnection() {
    const { namespacePrefix, deviceId} = this.props.ros
    if (namespacePrefix != null && deviceId != null) {
      this.setState({needs_update: true})
    }
    else {
      setTimeout(async () => {
        await this.checkConnection()
      }, 1000)
    }
  }

  componentDidMount(){
    this.checkConnection()
  }

  // Lifecycle method called when compnent updates.
  // Used to track changes in the topic
  componentDidUpdate(prevProps, prevState, snapshot) {
    const namespace = this.getMgrNamespace()
    const {topicNames} = this.props.ros
    const script_file = this.state.automationSelectedScript
    const check_topic = namespace + "/status"
    const topic_publishing = topicNames ? topicNames.indexOf(check_topic) !== -1 : false

    const namespace_updated = (prevState.mgrNamespace !== namespace && namespace !== null)
    const needs_update = (this.state.needs_update && namespace !== null && topic_publishing)
    if (namespace_updated || needs_update) {
      if (namespace.indexOf('null') === -1){
        this.setState({
          mgrNamespace: namespace,
        })
        this.updatedrvsStatusListener()
      } 
    }
  }

  // Lifecycle method called just before the component umounts.
  // Used to unsubscribe to Status message
  componentWillUnmount() {
    if (this.state.drvsListener) {
      this.state.drvsListener.unsubscribe()
    }
  }



  renderNoneApp() {
    return (
      <Columns>
        <Column>

      </Column>
      </Columns>
    )
  }


  
  renderDriversMgr() {
    return (
      <Columns>
        <Column>

        <DriversSelector
         title={"DriversMgr"}
         />

      </Column>
      </Columns>
    )
  }


  renderIdxDev() {
    return (
      <Columns>
        <Column>

        <IDX
         title={"IdxDevice"}
         />

      </Column>
      </Columns>
    )
  }

  renderPtxDev() {
    return (
      <Columns>
        <Column>

        <PTX
         title={"PtxDevice"}
         />

      </Column>
      </Columns>
    )
  }


  renderLsxDev() {
    return (
      <Columns>
        <Column>

        <LSX
         title={"LsxDevice"}
         />

      </Column>
      </Columns>
    )
  }

  renderRbxDev() {
    return (
      <Columns>
        <Column>

        <RBX
         title={"RbxDevice"}
         />

         </Column>
         </Columns>
       )
     }

<<<<<<< HEAD
  
=======
>>>>>>> 2a7c77ca
  renderNpxDev() {
    return (
      <Columns>
        <Column>

        <NPX
         title={"NpxDevice"}
         />
set_as_gps_source
      </Column>
      </Columns>
    )
  }

  

  toggleViewabledrvs() {
    const viewable = !this.state.viewabledrvs
    this.setState({viewabledrvs: viewable})
  }


  onToggledrvSelection(event){
    const drv_name = event.target.innerText
    this.setState({selected_app: drv_name})
  }


  // Function for creating image topic options.
  getdrvOptions() {
    const {idxDevices,lsxDevices,ptxDevices,rbxDevices,npxDevices} = this.props.ros
    const typeList = this.state.drvs_active_type_list
    var items = []
    const connected = this.state.connected
    if (connected !== true){
      items.push(<Option value={'Connecting'}>{'Connecting'}</Option>)
    }
    else{
      if (typeList) {
        if (typeList.length > 0){
            if (idxDevices.length > 0){
              items.push(<Option value={"Imaging"}>{"Imaging"}</Option>)
            }
            if (ptxDevices.length > 0){
              items.push(<Option value={"PanTilts"}>{"PanTilts"}</Option>)
            }
            if (lsxDevices.length > 0){
              items.push(<Option value={"Lights"}>{"Lights"}</Option>)
            }
            if (rbxDevices.length > 0){
              items.push(<Option value={"Robots"}>{"Robots"}</Option>)
            }
<<<<<<< HEAD
            if (typeList.indexOf("NPX") !== -1){
=======
            if (npxDevices.length > 0){
>>>>>>> 2a7c77ca
              items.push(<Option value={"NavPose"}>{"NavPose"}</Option>)
            }
        }
      }
      items.push(<Option value={"Driver Mgr"}>{"Driver Mgr"}</Option>)
    }
    //items.push(<Option value={'TEST1'}>{'TEST1'}</Option>)
    //items.push(<Option value={'TEST2'}>{'TEST2'}</Option>)
    return items
  }


  renderSelection() {
    const drv_options = this.getdrvOptions()
    const hide_drv_list = !this.state.viewabledrvs && !this.state.connected

    return (
      <React.Fragment>

      <Columns>
        <Column>

        <label style={{fontWeight: 'bold'}} align={"left"} textAlign={"left"}>
          {"Select Device App"}
         </label>
         

          <div onClick={this.toggleViewabledrvs} style={{backgroundColor: Styles.vars.colors.grey0}}>
            <Select style={{width: "10px"}}/>
          </div>
          <div hidden={hide_drv_list}>
          {drv_options.map((drv) =>
          <div onClick={this.onToggledrvSelection}
            style={{
              textAlign: "center",
              padding: `${Styles.vars.spacing.xs}`,
              color: Styles.vars.colors.black,
              backgroundColor: (drv.props.value === this.state.selected_app) ? Styles.vars.colors.blue : Styles.vars.colors.grey0,
              cursor: "pointer",
              }}>
              <body drv-topic ={drv} style={{color: Styles.vars.colors.black}}>{drv}</body>
          </div>
          )}
          </div>

      </Column>
      </Columns>

      </React.Fragment>
    )
  }


  renderdrvlication() {
    const sel_app = this.state.selected_app

    if (sel_app === "NONE"){
      return (
        <React.Fragment>
            <label style={{fontWeight: 'bold'}} align={"left"} textAlign={"left"}>
            {this.state.selected_app}
          </label>
          {this.renderNoneApp()}    
        </React.Fragment>
      )
    }
    else if (sel_app === "Imaging"){
      return (
        <React.Fragment>
            <label style={{fontWeight: 'bold'}} align={"left"} textAlign={"left"}>
            {this.state.selected_app}
            </label>
            {this.renderIdxDev()}    
        </React.Fragment>
      )
    }
    else if (sel_app === "PanTilts"){
      return (
        <React.Fragment>
          <label style={{fontWeight: 'bold'}} align={"left"} textAlign={"left"}>
            {this.state.selected_app}
          </label>
          {this.renderPtxDev()}    
        </React.Fragment>
      )
    }
    else if (sel_app === "Lights"){
      return (
        <React.Fragment>
          <label style={{fontWeight: 'bold'}} align={"left"} textAlign={"left"}>
            {this.state.selected_app}
          </label>
          {this.renderLsxDev()}    
        </React.Fragment>
      )
    }
    else if (sel_app === "Robots"){
      return (
        <React.Fragment>
          <label style={{fontWeight: 'bold'}} align={"left"} textAlign={"left"}>
            {this.state.selected_app}
          </label>
          {this.renderRbxDev()}    
        </React.Fragment>
      )
    }
    else if (sel_app === "NavPose"){
      return (
        <React.Fragment>
          <label style={{fontWeight: 'bold'}} align={"left"} textAlign={"left"}>
            {this.state.selected_app}
          </label>
          {this.renderNpxDev()}    
        </React.Fragment>
      )
    }
    else if (sel_app === "Driver Mgr"){
      return (
        <React.Fragment>
          <label style={{fontWeight: 'bold'}} align={"left"} textAlign={"left"}>
            {this.state.selected_app}
          </label>
          {this.renderDriversMgr()}    
        </React.Fragment>
      )
    }


  }



  render() {
    return (


      <div style={{ display: 'flex' }}>
        <div style={{ width: '10%' }}>
          {this.renderSelection()}
        </div>

        <div style={{ width: '5%' }}>
          {}
        </div>

        <div style={{ width: '85%' }}>
          {this.renderdrvlication()}
        </div>
      </div>

    )
  }

}

export default DevicesSelector<|MERGE_RESOLUTION|>--- conflicted
+++ resolved
@@ -246,10 +246,6 @@
        )
      }
 
-<<<<<<< HEAD
-  
-=======
->>>>>>> 2a7c77ca
   renderNpxDev() {
     return (
       <Columns>
@@ -302,11 +298,7 @@
             if (rbxDevices.length > 0){
               items.push(<Option value={"Robots"}>{"Robots"}</Option>)
             }
-<<<<<<< HEAD
-            if (typeList.indexOf("NPX") !== -1){
-=======
             if (npxDevices.length > 0){
->>>>>>> 2a7c77ca
               items.push(<Option value={"NavPose"}>{"NavPose"}</Option>)
             }
         }
